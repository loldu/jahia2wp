--- conflicted
+++ resolved
@@ -28,11 +28,7 @@
 	  && export PYTHONPATH=/srv/${WP_ENV}/jahia2wp/src \
 	  && flake8 --max-line-length=120 src \
 	  && pytest --cov=./ src \
-<<<<<<< HEAD
-	  && codecov -t ${CODECOV_TOKEN} --commit=${TRAVIS_COMMIT}
-=======
 	  && codecov
->>>>>>> 4147a34c
 
 vars: check-env
 	@echo 'Environment-related vars:'
