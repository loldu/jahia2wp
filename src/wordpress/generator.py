# pylint: disable=W1306
import os
import shutil
import logging
import sys

from epflldap.ldap_search import get_unit_id

from utils import Utils
import settings

from django.core.validators import URLValidator
from veritas.validators import validate_string, validate_openshift_env, \
    validate_theme_faculty, validate_theme
from .models import WPSite, WPUser
from .config import WPConfig
from .themes import WPThemeConfig
from .plugins.models import WPPluginList
from .plugins.config import WPMuPluginConfig


class WPGenerator:
    """ High level object to entirely setup a WP sites with some users.

        It makes use of the lower level object (WPSite, WPUser, WPConfig)
        and provides methods to access and control the DB
    """

    DB_NAME_LENGTH = 32
    MYSQL_USER_NAME_LENGTH = 16
    MYSQL_PASSWORD_LENGTH = 20

    MYSQL_DB_HOST = Utils.get_mandatory_env(key="MYSQL_DB_HOST")
    MYSQL_SUPER_USER = Utils.get_mandatory_env(key="MYSQL_SUPER_USER")
    MYSQL_SUPER_PASSWORD = Utils.get_mandatory_env(key="MYSQL_SUPER_PASSWORD")

    WP_ADMIN_USER = Utils.get_mandatory_env(key="WP_ADMIN_USER")
    WP_ADMIN_EMAIL = Utils.get_mandatory_env(key="WP_ADMIN_EMAIL")

    def __init__(self, site_params, admin_password=None):
        """
        Class constructor

        Argument keywords:
        site_params -- dict with row coming from CSV file (source of truth)
        admin_password -- (optional) Password to use for 'admin' account
        """

        self._site_params = site_params

        # Setting default values

        if 'unit_name' in self._site_params and 'unit_id' not in self._site_params:
            logging.info("WPGenerator.__init__(): Please use 'unit_id' from CSV file (now recovered from 'unit_name')")
            self._site_params['unit_id'] = self.get_the_unit_id(self._site_params['unit_name'])

        if 'wp_site_title' not in self._site_params:
            self._site_params['wp_site_title'] = None

        if 'wp_tagline' not in self._site_params:
            self._site_params['wp_tagline'] = None

        if self._site_params.get('installs_locked', None) is None:
            self._site_params['installs_locked'] = settings.DEFAULT_CONFIG_INSTALLS_LOCKED

        if self._site_params.get('updates_automatic', None) is None:
            self._site_params['updates_automatic'] = settings.DEFAULT_CONFIG_UPDATES_AUTOMATIC

        if self._site_params.get('theme', None) is None:
            self._site_params['theme'] = settings.DEFAULT_THEME_NAME

        if ('theme_faculty' not in self._site_params or
           ('theme_faculty' in self._site_params and self._site_params['theme_faculty'] == '')):
            self._site_params['theme_faculty'] = None

        # validate input
        self.validate_mockable_args(self._site_params['wp_site_url'])
        validate_openshift_env(self._site_params['openshift_env'])

        if self._site_params['wp_site_title'] is not None:
            validate_string(self._site_params['wp_site_title'])

        if self._site_params['wp_tagline'] is not None:
            validate_string(self._site_params['wp_tagline'])

        validate_theme(self._site_params['theme'])

        if self._site_params['theme_faculty'] is not None:
            validate_theme_faculty(self._site_params['theme_faculty'])

        # create WordPress site and config
        self.wp_site = WPSite(
            self._site_params['openshift_env'],
            self._site_params['wp_site_url'],
            wp_site_title=self._site_params['wp_site_title'],
            wp_tagline=self._site_params['wp_tagline'])
        self.wp_config = WPConfig(
            self.wp_site,
            installs_locked=self._site_params['installs_locked'],
            updates_automatic=self._site_params['updates_automatic'])

        # prepare admin for exploitation/maintenance
        self.wp_admin = WPUser(self.WP_ADMIN_USER, self.WP_ADMIN_EMAIL)
        self.wp_admin.set_password(password=admin_password)

        # create mysql credentials
        self.wp_db_name = Utils.generate_name(self.DB_NAME_LENGTH, prefix='wp_').lower()
        self.mysql_wp_user = Utils.generate_name(self.MYSQL_USER_NAME_LENGTH).lower()
        self.mysql_wp_password = Utils.generate_password(self.MYSQL_PASSWORD_LENGTH)

    def __repr__(self):
        return repr(self.wp_site)

    def run_wp_cli(self, command, encoding=sys.stdout.encoding):
        """
        Execute a WP-CLI command using method present in WPConfig instance.

        Argument keywords:
        command -- WP-CLI command to execute. The command doesn't have to start with "wp ".
        encoding -- encoding to use
        """
        return self.wp_config.run_wp_cli(command, encoding=encoding)

    def run_mysql(self, command):
        """
        Execute MySQL request using DB information stored in instance

        Argument keywords:
        command -- Request to execute in DB.
        """
        mysql_connection_string = "mysql -h {0.MYSQL_DB_HOST} -u {0.MYSQL_SUPER_USER}" \
            " --password={0.MYSQL_SUPER_PASSWORD} ".format(self)
        return Utils.run_command(mysql_connection_string + command)

    def list_plugins(self, with_config=False, for_plugin=None):
        """
        List plugins (and configuration) for WP site

        Keyword arguments:
        with_config -- (Bool) to specify if plugin config has to be displayed
        for_plugin -- Used only if 'with_config'=True. Allow to display only configuration for one given plugin.
        """
        logging.info("WPGenerator.list_plugins(): Add parameter for 'batch file' (YAML)")
        # Batch config file (config-lot1.yml) needs to be replaced by something clean as soon as we have "batch"
        # information in the source of trousse !
        plugin_list = WPPluginList(settings.PLUGINS_CONFIG_GENERIC_FOLDER, 'config-lot1.yml',
                                   settings.PLUGINS_CONFIG_SPECIFIC_FOLDER, self._site_params)

        return plugin_list.list_plugins(self.wp_site.name, with_config, for_plugin)

    def generate(self):
        """
        Generate a complete and fully working WordPress website
        """
        # check we have a clean place first
        if self.wp_config.is_installed:
            logging.error("%s - WordPress files already found", repr(self))
            return False

        # create specific mysql db and user
        logging.info("%s - Setting up DB...", repr(self))
        if not self.prepare_db():
            logging.error("%s - could not set up DB", repr(self))
            return False

        # download, config and install WP
        logging.info("%s - Downloading WP...", repr(self))
        if not self.install_wp():
            logging.error("%s - could not install WP", repr(self))
            return False

        # install and configure theme (default is settings.DEFAULT_THEME_NAME)
        logging.info("%s - Installing all themes...", repr(self))
        WPThemeConfig.install_all(self.wp_site)
        logging.info("%s - Activating theme...", repr(self))
        theme = WPThemeConfig(self.wp_site, self._site_params['theme'], self._site_params['theme_faculty'])
        if not theme.activate():
            logging.error("%s - could not activate theme", repr(self))
            return False

        # install, activate and config mu-plugins
        # must be done before plugins if automatic updates are disabled
        logging.info("%s - Installing mu-plugins...", repr(self))
        self.generate_mu_plugins()

        # Delete all widgets, inactive themes
        self.delete_widgets()
        self.delete_inactive_themes()
        self.delete_demo_posts()

        # install, activate and config plugins
        logging.info("%s - Installing plugins...", repr(self))
        self.generate_plugins()

        # flag success
        return True

    def prepare_db(self):
        """
        Prepare the DB to store WordPress configuration.
        """
        # create htdocs path
        if not Utils.run_command("mkdir -p {}".format(self.wp_site.path)):
            logging.error("%s - could not create tree structure", repr(self))
            return False

        # create MySQL DB
        command = "-e \"CREATE DATABASE {0.wp_db_name};\""
        if not self.run_mysql(command.format(self)):
            logging.error("%s - could not create DB", repr(self))
            return False

        # create MySQL user
        command = "-e \"CREATE USER '{0.mysql_wp_user}' IDENTIFIED BY '{0.mysql_wp_password}';\""
        if not self.run_mysql(command.format(self)):
            logging.error("%s - could not create user", repr(self))
            return False

        # grant privileges
        command = "-e \"GRANT ALL PRIVILEGES ON \`{0.wp_db_name}\`.* TO \`{0.mysql_wp_user}\`@'%';\""
        if not self.run_mysql(command.format(self)):
            logging.error("%s - could not grant privileges to user", repr(self))
            return False

        # flag success by returning True
        return True

    def install_wp(self):
        """
        Execute WordPress installation
        """
        # install WordPress
        if not self.run_wp_cli("core download --version={}".format(self.wp_site.WP_VERSION)):
            logging.error("%s - could not download", repr(self))
            return False

        # config WordPress
        command = "config create --dbname='{0.wp_db_name}' --dbuser='{0.mysql_wp_user}'" \
            " --dbpass='{0.mysql_wp_password}' --dbhost={0.MYSQL_DB_HOST}"
        if not self.run_wp_cli(command.format(self)):
            logging.error("%s - could not create config", repr(self))
            return False

        # fill out first form in install process (setting admin user and permissions)
        command = "--allow-root core install --url={0.url} --title='{0.wp_site_title}'" \
            " --admin_user={1.username} --admin_password='{1.password}'"\
            " --admin_email='{1.email}'"
<<<<<<< HEAD
        if not self.run_wp_cli(command.format(self.wp_site, self.wp_admin), 'utf-8'):
            logging.error("{} - could not setup WP site".format(repr(self)))
=======
        if not self.run_wp_cli(command.format(self.wp_site, self.wp_admin)):
            logging.error("%s - could not setup WP site", repr(self))
>>>>>>> 544d9d79
            return False

        # Set Tagline (blog description)
        if not self.run_wp_cli("option update blogdescription '{}'".format(self.wp_site.wp_tagline),
                               encoding="utf-8"):
            logging.error("{} - could not configure blog description".format(repr(self)))
            return False

        # Configure permalinks
        command = "rewrite structure '/%postname%/' --hard"
        if not self.run_wp_cli(command):
            logging.error("%s - could not configure permalinks", repr(self))
            return False

        # Configure TimeZone
        command = "option update timezone_string Europe/Zurich"
        if not self.run_wp_cli(command):
            logging.error("%s - could not configure time zone", repr(self))
            return False

        # Configure Time Format 24H
        command = "option update time_format H:i"
        if not self.run_wp_cli(command):
            logging.error("%s - could not configure time format", repr(self))
            return False

        # Configure Date Format d.m.Y
        command = "option update date_format d.m.Y"
        if not self.run_wp_cli(command):
            logging.error("%s - could not configure date format", repr(self))
            return False

        # Add french for the admin interface
        command = "language core install fr_FR"
        self.run_wp_cli(command)

        # flag success by returning True
        return True

    def delete_widgets(self, sidebar="homepage-widgets"):
        """
        Delete all widgets from the given sidebar.

        There are 2 sidebars :
        - One sidebar for the homepage. In this case sidebar parameter is "homepage-widgets".
        - Another sidebar for all anothers pages. In this case sidebar parameter is "page-widgets".
        """
        cmd = "widget list {} --fields=id --format=csv".format(sidebar)
        # Result is sliced to remove 1st element which is name of field (id).
        # Because WPCLI command can take several fields, the name is displayed in the result.
        widgets_id_list = self.run_wp_cli(cmd).split("\n")[1:]
        for widget_id in widgets_id_list:
            cmd = "widget delete " + widget_id
            self.run_wp_cli(cmd)
        logging.info("%s - All widgets deleted", repr(self))

    def validate_mockable_args(self, wp_site_url):
        """ Call validators in an independant function to allow mocking them """
        URLValidator()(wp_site_url)

    def get_the_unit_id(self, unit_name):
        """
        Get unit id via LDAP Search
        """
        if unit_name is not None:
            return get_unit_id(unit_name)

    def delete_inactive_themes(self):
        """
        Delete all inactive themes
        """
        cmd = "theme list --fields=name --status=inactive --format=csv"
        themes_name_list = self.run_wp_cli(cmd).split("\n")[1:]
        for theme_name in themes_name_list:
            cmd = "theme delete {}".format(theme_name)
            self.run_wp_cli(cmd)
        logging.info("%s - All inactive themes deleted", repr(self))

    def delete_demo_posts(self):
        """
        Delete 'welcome blog' and 'sample page'
        """
        cmd = "post list --post_type=page,post --field=ID --format=csv"
        posts_list = self.run_wp_cli(cmd).split("\n")
        for post in posts_list:
            cmd = "post delete {}".format(post)
            self.run_wp_cli(cmd)
        logging.info("%s - All demo posts deleted", repr(self))

    def generate_mu_plugins(self):
        # TODO: add those plugins into the general list of plugins (with the class WPMuPluginConfig)
        WPMuPluginConfig(self.wp_site, "epfl-functions.php").install()
        WPMuPluginConfig(self.wp_site, "EPFL-SC-infoscience.php").install()
        WPMuPluginConfig(self.wp_site, "EPFL_custom_editor_menu.php").install()

        if self.wp_config.installs_locked:
            WPMuPluginConfig(self.wp_site, "EPFL_installs_locked.php").install()

        if self.wp_config.updates_automatic:
            WPMuPluginConfig(self.wp_site, "EPFL_enable_updates_automatic.php").install()
        else:
            WPMuPluginConfig(self.wp_site, "EPFL_disable_updates_automatic.php").install()

    def generate_plugins(self, only_one=None, force=True, **kwargs):
        """
        Get plugin list for WP site and do appropriate actions on them
        - During WordPress site creation, 'only_plugin_name' and 'force' are not given. Plugins are installed/configured
        as described in plugin structure (generic+specific)
        - If WordPress site already exists, update are performed on installed plugins, depending on information
        present in plugin structure. Those updates can be specific to one plugin ('only_plugin_name') and not
        intrusive (only add new options, deactivate instead of delete) or intrusive (overwrite existing options,
        deactivate AND delete)

        Arguments keywords
        only_one -- Plugin name for which we do the action. If not given, all plugins are processed
        force -- True|False
           - if False
              - Plugin(s) to be uninstalled will be only deactivated
              - Only new options will be added to plugin(s)
           - if True
              - Plugin(s) to be uninstalled will be deactivated AND uninstalled (deleted)
              - New plugin options will be added and existing ones will be overwritten
        """
        logging.warning("%s - Add parameter for 'batch file' (YAML)", repr(self))
        # Batch config file (config-lot1.yml) needs to be replaced by something clean as soon as we have "batch"
        # information in the source of trousse !
        plugin_list = WPPluginList(settings.PLUGINS_CONFIG_GENERIC_FOLDER, 'config-lot1.yml',
                                   settings.PLUGINS_CONFIG_SPECIFIC_FOLDER, self._site_params)

        # Looping through plugins to install
        for plugin_name, config_dict in plugin_list.plugins(self.wp_site.name).items():

            # If a filter on plugin was given and it's not the current plugin, we skip
            if only_one is not None and only_one != plugin_name:
                continue

            # Fetch proper PluginConfig class and create instance
            plugin_class = Utils.import_class_from_string(config_dict.config_class)
            plugin_config = plugin_class(self.wp_site, plugin_name, config_dict)

            # If we have to uninstall the plugin
            if config_dict.action == settings.PLUGIN_ACTION_UNINSTALL:

                logging.info("%s - Plugins - %s: Uninstalling...", repr(self), plugin_name)
                if plugin_config.is_installed:
                    if force:
                        plugin_config.uninstall()
                        logging.info("%s - Plugins - %s: Uninstalled!", repr(self), plugin_name)
                    else:
                        logging.info("%s - Plugins - %s: Deactivated only! (use --force to uninstall)",
                                     repr(self), plugin_name)
                        plugin_config.set_state(False)
                else:
                    logging.info("%s - Plugins - %s: Not installed!", repr(self), plugin_name)

            else:  # We have to install the plugin (or it is already installed)

                # We may have to install or do nothing (if we only want to deactivate plugin)
                if config_dict.action == settings.PLUGIN_ACTION_INSTALL:
                    logging.info("%s - Plugins - %s: Installing...", repr(self), plugin_name)
                    if not plugin_config.is_installed:
                        plugin_config.install()
                        logging.info("%s - Plugins - %s: Installed!", repr(self), plugin_name)
                    else:
                        logging.info("%s - Plugins - %s: Already installed!", repr(self), plugin_name)

                logging.info("%s - Plugins - %s: Setting state...", repr(self), plugin_name)
                plugin_config.set_state()

                if plugin_config.is_activated:
                    logging.info("%s - Plugins - %s: Activated!", repr(self), plugin_name)
                else:
                    logging.info("%s - Plugins - %s: Deactivated!", repr(self), plugin_name)

                # Configure plugin
                plugin_config.configure(force=force)

    def update_plugins(self, only_one=None, force=False):
        """
        Update plugin list:
        - Install missing plugins
        - Update plugin state (active/inactive)
        - For plugins that are not required anymore
          + if force -> Deactivate & uninstall
          + if not force -> Deactivate only
        - For plugin options
          + if force -> Overwrite existing options
          + not force -> only add new options

        Note: This function exists to be overriden if necessary in a child class.

        Arguments keywords
        only_one -- (optional) given plugin to update.
        force -- True|False tells if we have to really uninstall a plugin marked as "uninstall".
                           If not given, plugin is only deactivated
        """
        self.generate_plugins(only_one=only_one, force=force)

    def clean(self):
        """
        Completely clean a WordPress install, DB and files.
        """
        # retrieve db_infos
        try:
            db_name = self.wp_config.db_name
            db_user = self.wp_config.db_user

            # clean db
            logging.info("%s - cleaning up DB", repr(self))
            if not self.run_mysql('-e "DROP DATABASE IF EXISTS {};"'.format(db_name)):
                logging.error("%s - could not drop DATABASE %s", repr(self), db_name)

            if not self.run_mysql('-e "DROP USER {};"'.format(db_user)):
                logging.error("%s - could not drop USER %s", repr(self), db_name)

        # handle case where no wp_config found
        except ValueError as err:
            logging.warning("%s - could not clean DB: %s", repr(self), err)

        # clean directories before files
        logging.info("%s - removing files", repr(self))
        for dir_path in settings.WP_DIRS:
            path = os.path.join(self.wp_site.path, dir_path)
            if os.path.exists(path):
                shutil.rmtree(path)

        # clean files
        for file_path in settings.WP_FILES:
            path = os.path.join(self.wp_site.path, file_path)
            if os.path.exists(path):
                os.remove(path)


class MockedWPGenerator(WPGenerator):
    """
    Class used for tests only. We don't have a LDAP server on Travis-ci so we add 'fake' webmasters without
    calling LDAP.
    """

    def validate_mockable_args(self, wp_site_url):
        pass

    def get_the_unit_id(self, unit_name):
        """
        Return a fake unit id without querying LDAP
        """
        return 42<|MERGE_RESOLUTION|>--- conflicted
+++ resolved
@@ -245,19 +245,14 @@
         command = "--allow-root core install --url={0.url} --title='{0.wp_site_title}'" \
             " --admin_user={1.username} --admin_password='{1.password}'"\
             " --admin_email='{1.email}'"
-<<<<<<< HEAD
         if not self.run_wp_cli(command.format(self.wp_site, self.wp_admin), 'utf-8'):
-            logging.error("{} - could not setup WP site".format(repr(self)))
-=======
-        if not self.run_wp_cli(command.format(self.wp_site, self.wp_admin)):
             logging.error("%s - could not setup WP site", repr(self))
->>>>>>> 544d9d79
             return False
 
         # Set Tagline (blog description)
         if not self.run_wp_cli("option update blogdescription '{}'".format(self.wp_site.wp_tagline),
                                encoding="utf-8"):
-            logging.error("{} - could not configure blog description".format(repr(self)))
+            logging.error("%s - could not configure blog description", repr(self))
             return False
 
         # Configure permalinks
