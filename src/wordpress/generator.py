# pylint: disable=W1306
import os
import shutil
import logging

from epflldap.ldap_search import get_unit_id

from utils import Utils
import settings

from django.core.validators import URLValidator
from veritas.validators import validate_string, validate_openshift_env, \
    validate_theme_faculty, validate_theme
from .models import WPSite, WPUser
from .config import WPConfig
from .themes import WPThemeConfig
from .plugins.models import WPPluginList
from .plugins.config import WPMuPluginConfig


class WPGenerator:
    """ High level object to entirely setup a WP sites with some users.

        It makes use of the lower level object (WPSite, WPUser, WPConfig)
        and provides methods to access and control the DB
    """

    DB_NAME_LENGTH = 32
    MYSQL_USER_NAME_LENGTH = 16
    MYSQL_PASSWORD_LENGTH = 20

    MYSQL_DB_HOST = Utils.get_mandatory_env(key="MYSQL_DB_HOST")
    MYSQL_SUPER_USER = Utils.get_mandatory_env(key="MYSQL_SUPER_USER")
    MYSQL_SUPER_PASSWORD = Utils.get_mandatory_env(key="MYSQL_SUPER_PASSWORD")

    WP_ADMIN_USER = Utils.get_mandatory_env(key="WP_ADMIN_USER")
    WP_ADMIN_EMAIL = Utils.get_mandatory_env(key="WP_ADMIN_EMAIL")

    def __init__(self, site_params, admin_password=None):
        """
        Class constructor

        Argument keywords:
        site_params -- dict with row coming from CSV file (source of truth)
        admin_password -- (optional) Password to use for 'admin' account
        """

        self._site_params = site_params

        # Setting default values

        if 'unit_name' in self._site_params and 'unit_id' not in self._site_params:
            logging.info("WPGenerator.__init__(): Please use 'unit_id' from CSV file (now recovered from 'unit_name')")
            self._site_params['unit_id'] = self.get_the_unit_id(self._site_params['unit_name'])

        if 'wp_default_title' not in self._site_params:
            self._site_params['wp_default_title'] = None

        if self._site_params.get('installs_locked', None) is None:
            self._site_params['installs_locked'] = settings.DEFAULT_CONFIG_INSTALLS_LOCKED

        if self._site_params.get('updates_automatic', None) is None:
            self._site_params['updates_automatic'] = settings.DEFAULT_CONFIG_UPDATES_AUTOMATIC

        if self._site_params.get('theme', None) is None:
            self._site_params['theme'] = settings.DEFAULT_THEME_NAME

        if ('theme_faculty' not in self._site_params or
           ('theme_faculty' in self._site_params and self._site_params['theme_faculty'] == '')):
            self._site_params['theme_faculty'] = None

        # validate input
        self.validate_mockable_args(self._site_params['wp_site_url'])
        validate_openshift_env(self._site_params['openshift_env'])

        if self._site_params['wp_default_title'] is not None:
            validate_string(self._site_params['wp_default_title'])

        validate_theme(self._site_params['theme'])

        if self._site_params['theme_faculty'] is not None:
            validate_theme_faculty(self._site_params['theme_faculty'])

        # create WordPress site and config
        self.wp_site = WPSite(
            self._site_params['openshift_env'],
            self._site_params['wp_site_url'],
            wp_default_site_title=self._site_params['wp_default_title'])
        self.wp_config = WPConfig(
            self.wp_site,
            installs_locked=self._site_params['installs_locked'],
            updates_automatic=self._site_params['updates_automatic'])

        # prepare admin for exploitation/maintenance
        self.wp_admin = WPUser(self.WP_ADMIN_USER, self.WP_ADMIN_EMAIL)
        self.wp_admin.set_password(password=admin_password)

        # create mysql credentials
        self.wp_db_name = Utils.generate_name(self.DB_NAME_LENGTH, prefix='wp_').lower()
        self.mysql_wp_user = Utils.generate_name(self.MYSQL_USER_NAME_LENGTH).lower()
        self.mysql_wp_password = Utils.generate_password(self.MYSQL_PASSWORD_LENGTH)

    def __repr__(self):
        return repr(self.wp_site)

    def run_wp_cli(self, command):
        """
        Execute a WP-CLI command using method present in WPConfig instance.

        Argument keywords:
        command -- WP-CLI command to execute. The command doesn't have to start with "wp ".
        """
        return self.wp_config.run_wp_cli(command)

    def run_mysql(self, command):
        """
        Execute MySQL request using DB information stored in instance

        Argument keywords:
        command -- Request to execute in DB.
        """
        mysql_connection_string = "mysql -h {0.MYSQL_DB_HOST} -u {0.MYSQL_SUPER_USER}" \
            " --password={0.MYSQL_SUPER_PASSWORD} ".format(self)
        return Utils.run_command(mysql_connection_string + command)

    def list_plugins(self, with_config=False, for_plugin=None):
        """
        List plugins (and configuration) for WP site

        Keyword arguments:
        with_config -- (Bool) to specify if plugin config has to be displayed
        for_plugin -- Used only if 'with_config'=True. Allow to display only configuration for one given plugin.
        """
        logging.info("WPGenerator.list_plugins(): Add parameter for 'batch file' (YAML)")
        # Batch config file (config-lot1.yml) needs to be replaced by something clean as soon as we have "batch"
        # information in the source of trousse !
        plugin_list = WPPluginList(settings.PLUGINS_CONFIG_GENERIC_FOLDER, 'config-lot1.yml',
                                   settings.PLUGINS_CONFIG_SPECIFIC_FOLDER, self._site_params)

        return plugin_list.list_plugins(self.wp_site.name, with_config, for_plugin)

    def generate(self):
        """
        Generate a complete and fully working WordPress website
        """
        # check we have a clean place first
        if self.wp_config.is_installed:
            logging.error("{} - WordPress files already found".format(repr(self)))
            return False

        # create specific mysql db and user
        logging.info("{} - Setting up DB...".format(repr(self)))
        if not self.prepare_db():
            logging.error("{} - could not set up DB".format(repr(self)))
            return False

        # download, config and install WP
        logging.info("{} - Downloading WP...".format(repr(self)))
        if not self.install_wp():
            logging.error("{} - could not install WP".format(repr(self)))
            return False

        # install and configure theme (default is settings.DEFAULT_THEME_NAME)
        logging.info("{} - Installing all themes...".format(repr(self)))
        WPThemeConfig.install_all(self.wp_site)
<<<<<<< HEAD
        logging.info("{} - Activating theme...".format(repr(self)))
        theme = WPThemeConfig(self.wp_site, self.theme, self.theme_faculty)
=======
        logging.info("%s - Activating theme...", repr(self))
        theme = WPThemeConfig(self.wp_site, self._site_params['theme'], self._site_params['theme_faculty'])
>>>>>>> ebcb9e75
        if not theme.activate():
            logging.error("{} - could not activate theme".format(repr(self)))
            return False

        # install, activate and config mu-plugins
        # must be done before plugins if automatic updates are disabled
        logging.info("{} - Installing mu-plugins...".format(repr(self)))
        self.generate_mu_plugins()

        # Delete all widgets, inactive themes
        self.delete_widgets()
        self.delete_inactive_themes()
        self.delete_demo_posts()

        # install, activate and config plugins
        logging.info("{} - Installing plugins...".format(repr(self)))
        self.generate_plugins()

        # flag success
        return True

    def prepare_db(self):
        """
        Prepare the DB to store WordPress configuration.
        """
        # create htdocs path
        if not Utils.run_command("mkdir -p {}".format(self.wp_site.path)):
            logging.error("{} - could not create tree structure".format(repr(self)))
            return False

        # create MySQL DB
        command = "-e \"CREATE DATABASE {0.wp_db_name};\""
        if not self.run_mysql(command.format(self)):
            logging.error("{} - could not create DB".format(repr(self)))
            return False

        # create MySQL user
        command = "-e \"CREATE USER '{0.mysql_wp_user}' IDENTIFIED BY '{0.mysql_wp_password}';\""
        if not self.run_mysql(command.format(self)):
            logging.error("{} - could not create user".format(repr(self)))
            return False

        # grant privileges
        command = "-e \"GRANT ALL PRIVILEGES ON \`{0.wp_db_name}\`.* TO \`{0.mysql_wp_user}\`@'%';\""
        if not self.run_mysql(command.format(self)):
            logging.error("{} - could not grant privileges to user".format(repr(self)))
            return False

        # flag success by returning True
        return True

    def install_wp(self):
        """
        Execute WordPress installation
        """
        # install WordPress
        if not self.run_wp_cli("core download --version={}".format(self.wp_site.WP_VERSION)):
            logging.error("{} - could not download".format(repr(self)))
            return False

        # config WordPress
        command = "config create --dbname='{0.wp_db_name}' --dbuser='{0.mysql_wp_user}'" \
            " --dbpass='{0.mysql_wp_password}' --dbhost={0.MYSQL_DB_HOST}"
        if not self.run_wp_cli(command.format(self)):
            logging.error("{} - could not create config".format(repr(self)))
            return False

        # fill out first form in install process (setting admin user and permissions)
        command = "--allow-root core install --url={0.url} --title='{0.wp_default_site_title}'" \
            " --admin_user={1.username} --admin_password='{1.password}'"\
            " --admin_email='{1.email}'"
        if not self.run_wp_cli(command.format(self.wp_site, self.wp_admin)):
            logging.error("{} - could not setup WP site".format(repr(self)))
            return False

        # Configure permalinks
        command = "rewrite structure '/%postname%/' --hard"
        if not self.run_wp_cli(command):
            logging.error("{} - could not configure permalinks".format(repr(self)))
            return False

        # Configure TimeZone
        command = "option update timezone_string Europe/Zurich"
        if not self.run_wp_cli(command):
            logging.error("{} - could not configure time zone".format(repr(self)))
            return False

        # Configure Time Format 24H
        command = "option update time_format H:i"
        if not self.run_wp_cli(command):
            logging.error("{} - could not configure time format".format(repr(self)))
            return False

        # Configure Date Format d.m.Y
        command = "option update date_format d.m.Y"
        if not self.run_wp_cli(command):
            logging.error("{} - could not configure date format".format(repr(self)))
            return False

        # Add french for the admin interface
        command = "language core install fr_FR"
        self.run_wp_cli(command)

        # flag success by returning True
        return True

    def delete_widgets(self, sidebar="homepage-widgets"):
        """
        Delete all widgets from the given sidebar.

        There are 2 sidebars :
        - One sidebar for the homepage. In this case sidebar parameter is "homepage-widgets".
        - Another sidebar for all anothers pages. In this case sidebar parameter is "page-widgets".
        """
        cmd = "widget list {} --fields=id --format=csv".format(sidebar)
        # Result is sliced to remove 1st element which is name of field (id).
        # Because WPCLI command can take several fields, the name is displayed in the result.
        widgets_id_list = self.run_wp_cli(cmd).split("\n")[1:]
        for widget_id in widgets_id_list:
            cmd = "widget delete " + widget_id
            self.run_wp_cli(cmd)
        logging.info("All widgets deleted")

    def validate_mockable_args(self, wp_site_url):
        """ Call validators in an independant function to allow mocking them """
        URLValidator()(wp_site_url)

    def get_the_unit_id(self, unit_name):
        """
        Get unit id via LDAP Search
        """
        if unit_name is not None:
            return get_unit_id(unit_name)

    def delete_inactive_themes(self):
        """
        Delete all inactive themes
        """
        cmd = "theme list --fields=name --status=inactive --format=csv"
        themes_name_list = self.run_wp_cli(cmd).split("\n")[1:]
        for theme_name in themes_name_list:
            cmd = "theme delete {}".format(theme_name)
            self.run_wp_cli(cmd)
        logging.info("All inactive themes deleted")

    def delete_demo_posts(self):
        """
        Delete 'welcome blog' and 'sample page'
        """
        cmd = "post list --post_type=page,post --field=ID --format=csv"
        posts_list = self.run_wp_cli(cmd).split("\n")
        for post in posts_list:
            cmd = "post delete {}".format(post)
            self.run_wp_cli(cmd)
        logging.info("All demo posts deleted")

    def generate_mu_plugins(self):
        # TODO: add those plugins into the general list of plugins (with the class WPMuPluginConfig)
        WPMuPluginConfig(self.wp_site, "epfl-functions.php").install()
        WPMuPluginConfig(self.wp_site, "EPFL-SC-infoscience.php").install()
        WPMuPluginConfig(self.wp_site, "EPFL_custom_editor_menu.php").install()

        if self.wp_config.installs_locked:
            WPMuPluginConfig(self.wp_site, "EPFL_installs_locked.php").install()

        if self.wp_config.updates_automatic:
            WPMuPluginConfig(self.wp_site, "EPFL_enable_updates_automatic.php").install()
        else:
            WPMuPluginConfig(self.wp_site, "EPFL_disable_updates_automatic.php").install()

    def generate_plugins(self):
        """
        Get plugin list for WP site, install them, activate them if needed, configure them
        """
        logging.info("WPGenerator.generate_plugins(): Add parameter for 'batch file' (YAML)")
        # Batch config file (config-lot1.yml) needs to be replaced by something clean as soon as we have "batch"
        # information in the source of trousse !
        plugin_list = WPPluginList(settings.PLUGINS_CONFIG_GENERIC_FOLDER, 'config-lot1.yml',
                                   settings.PLUGINS_CONFIG_SPECIFIC_FOLDER, self._site_params)

        # Looping through plugins to install
        for plugin_name, config_dict in plugin_list.plugins(self.wp_site.name).items():

            # Fetch proper PluginConfig class and create instance
            # TODO: read class from YML
            plugin_class_name = settings.WP_PLUGIN_CONFIG_CLASS_BY_NAME.get(
                plugin_name, settings.WP_DEFAULT_PLUGIN_CONFIG)
            plugin_class = Utils.import_class_from_string(plugin_class_name)
            plugin_config = plugin_class(self.wp_site, plugin_name, config_dict)

            # If we have to uninstall the plugin
            if config_dict.action == settings.PLUGIN_ACTION_UNINSTALL:
                logging.info("{} - Plugins - {}: Uninstalling...".format(repr(self), plugin_name))
                if plugin_config.is_installed:
                    plugin_config.uninstall()
                    logging.info("{} - Plugins - {}: Uninstalled!".format(repr(self), plugin_name))
                else:
                    logging.info("{} - Plugins - {}: Not installed!".format(repr(self), plugin_name))

            else:  # We have to install the plugin
                # We may have to install or do nothing (if we only want to deactivate plugin)
                if config_dict.action == settings.PLUGIN_ACTION_INSTALL:
                    logging.info("{} - Plugins - {}: Installing...".format(repr(self), plugin_name))
                    if not plugin_config.is_installed:
                        plugin_config.install()
                        logging.info("{} - Plugins - {}: Installed!".format(repr(self), plugin_name))
                    else:
                        logging.info("{} - Plugins - {}: Already installed!".format(repr(self), plugin_name))

                logging.info("{} - Plugins - {}: Setting state...".format(repr(self), plugin_name))
                plugin_config.set_state()

                if plugin_config.is_activated:
                    logging.info("{} - Plugins - {}: Activated!".format(repr(self), plugin_name))
                else:
                    logging.info("{} - Plugins - {}: Deactivated!".format(repr(self), plugin_name))

                # Configure plugin
                plugin_config.configure()

    def clean(self):
        """
        Completely clean a WordPress install, DB and files.
        """
        # retrieve db_infos
        try:
            db_name = self.wp_config.db_name
            db_user = self.wp_config.db_user

            # clean db
            logging.info("{} - cleaning up DB".format(repr(self)))
            if not self.run_mysql('-e "DROP DATABASE IF EXISTS {};"'.format(db_name)):
                logging.error("{} - could not drop DATABASE {}".format(repr(self), db_name))

            if not self.run_mysql('-e "DROP USER {};"'.format(db_user)):
                logging.error("{} - could not drop USER ".format(repr(self), db_name))

        # handle case where no wp_config found
        except ValueError as err:
            logging.warning("{} - could not clean DB: {}".format(repr(self), err))

        # clean directories before files
        logging.info("{} - removing files".format(repr(self)))
        for dir_path in settings.WP_DIRS:
            path = os.path.join(self.wp_site.path, dir_path)
            if os.path.exists(path):
                shutil.rmtree(path)

        # clean files
        for file_path in settings.WP_FILES:
            path = os.path.join(self.wp_site.path, file_path)
            if os.path.exists(path):
                os.remove(path)


class MockedWPGenerator(WPGenerator):
    """
    Class used for tests only. We don't have a LDAP server on Travis-ci so we add 'fake' webmasters without
    calling LDAP.
    """

    def validate_mockable_args(self, wp_site_url):
        pass

    def get_the_unit_id(self, unit_name):
        """
        Return a fake unit id without querying LDAP
        """
        return 42<|MERGE_RESOLUTION|>--- conflicted
+++ resolved
@@ -163,13 +163,8 @@
         # install and configure theme (default is settings.DEFAULT_THEME_NAME)
         logging.info("{} - Installing all themes...".format(repr(self)))
         WPThemeConfig.install_all(self.wp_site)
-<<<<<<< HEAD
-        logging.info("{} - Activating theme...".format(repr(self)))
-        theme = WPThemeConfig(self.wp_site, self.theme, self.theme_faculty)
-=======
         logging.info("%s - Activating theme...", repr(self))
         theme = WPThemeConfig(self.wp_site, self._site_params['theme'], self._site_params['theme_faculty'])
->>>>>>> ebcb9e75
         if not theme.activate():
             logging.error("{} - could not activate theme".format(repr(self)))
             return False
