# pylint: disable=W1306
import os
import shutil
import logging

from utils import Utils
from settings import WP_DIRS, WP_FILES, PLUGINS_CONFIG_GENERIC_FOLDER, PLUGINS_CONFIG_SPECIFIC_FOLDER, \
<<<<<<< HEAD
     DEFAULT_CONFIG_INSTALLS_LOCKED, DEFAULT_CONFIG_UPDATES_AUTOMATIC
=======
                     PLUGIN_ACTION_UNINSTALL, PLUGIN_ACTION_INSTALL
>>>>>>> f9e4f631

from django.core.validators import URLValidator
from veritas.validators import validate_string, validate_openshift_env, validate_integer

from .models import WPSite, WPUser
from .config import WPConfig
from .themes import WPThemeConfig
from .plugins import WPPluginList, WPPluginConfig


class WPGenerator:
    """ High level object to entirely setup a WP sites with some users.

        It makes use of the lower level object (WPSite, WPUser, WPConfig)
        and provides methods to access and control the DB
    """

    DB_NAME_LENGTH = 32
    MYSQL_USER_NAME_LENGTH = 16
    MYSQL_PASSWORD_LENGTH = 20

    MYSQL_DB_HOST = Utils.get_mandatory_env(key="MYSQL_DB_HOST")
    MYSQL_SUPER_USER = Utils.get_mandatory_env(key="MYSQL_SUPER_USER")
    MYSQL_SUPER_PASSWORD = Utils.get_mandatory_env(key="MYSQL_SUPER_PASSWORD")

    WP_ADMIN_USER = Utils.get_mandatory_env(key="WP_ADMIN_USER")
    WP_ADMIN_EMAIL = Utils.get_mandatory_env(key="WP_ADMIN_EMAIL")

    def __init__(self, openshift_env, wp_site_url,
                 wp_default_site_title=None,
                 installs_locked=DEFAULT_CONFIG_INSTALLS_LOCKED,
                 updates_automatic=DEFAULT_CONFIG_UPDATES_AUTOMATIC,
                 admin_password=None,
                 owner_id=None,
                 responsible_id=None):
        # validate input
        validate_openshift_env(openshift_env)
        URLValidator()(wp_site_url)
        if wp_default_site_title is not None:
            validate_string(wp_default_site_title)
        if owner_id is not None:
            validate_integer(owner_id)
        if responsible_id is not None:
            validate_integer(responsible_id)

        # create WordPress site and config
        self.wp_site = WPSite(openshift_env, wp_site_url, wp_default_site_title=wp_default_site_title)
        self.wp_config = WPConfig(
            self.wp_site,
            installs_locked=installs_locked,
            updates_automatic=updates_automatic)

        # prepare admin for exploitation/maintenance
        self.wp_admin = WPUser(self.WP_ADMIN_USER, self.WP_ADMIN_EMAIL)
        self.wp_admin.set_password(password=admin_password)

        # store scipers_id for later
        self.owner_id = owner_id
        self.responsible_id = responsible_id

        # create mysql credentials
        self.wp_db_name = Utils.generate_name(self.DB_NAME_LENGTH, prefix='wp_').lower()
        self.mysql_wp_user = Utils.generate_name(self.MYSQL_USER_NAME_LENGTH).lower()
        self.mysql_wp_password = Utils.generate_password(self.MYSQL_PASSWORD_LENGTH)

    def __repr__(self):
        return repr(self.wp_site)

    def run_wp_cli(self, command):
        return self.wp_config.run_wp_cli(command)

    def run_mysql(self, command):
        mysql_connection_string = "mysql -h {0.MYSQL_DB_HOST} -u {0.MYSQL_SUPER_USER}" \
            " --password={0.MYSQL_SUPER_PASSWORD} ".format(self)
        return Utils.run_command(mysql_connection_string + command)

    def generate_plugins(self):
        """
        Get plugin list for WP site, install them, activate them if needed, configure them

        """
        logging.info("WPGenerator.generate_plugins(): Add parameter for 'batch file' (YAML)")
        # Batch config file (config-lot1.yml) needs to be replaced by something clean as soon as we have "batch"
        # information in the source of trousse !
        plugin_list = WPPluginList(PLUGINS_CONFIG_GENERIC_FOLDER, 'config-lot1.yml', PLUGINS_CONFIG_SPECIFIC_FOLDER)

        if self.wp_site.folder != "":
            site_id = self.wp_site.folder
        else:
            domain_parts = self.wp_site.domain.split(".")
            site_id = self.wp_site.domain if len(domain_parts) == 1 else domain_parts[1]

        # Looping through plugins to install
        for plugin_name, plugin_config in plugin_list.plugins(site_id).items():

            # install and activate AddToAny plugin
            plugin = WPPluginConfig(self.wp_site, plugin_name, plugin_config)

            # If we have to uninstall the plugin
            if plugin_config.action == PLUGIN_ACTION_UNINSTALL:
                logging.info("%s - Plugins - Uninstalling '%s'...", repr(self), plugin_name)
                plugin.uninstall()
                logging.info("%s - Plugins - '%s' has been uninstalled", repr(self), plugin_name)

            else:  # We have to install the plugin
                # We may have to install or do nothing (if we only want to deactivate plugin)
                if plugin_config.action == PLUGIN_ACTION_INSTALL:
                    logging.info("%s - Plugins - Installing '%s'...", repr(self), plugin_name)
                    plugin.install()

                plugin.set_state()

                if plugin.is_activated:
                    logging.debug("%s - Plugins - '%s' is activated", repr(self), plugin_name)
                else:
                    logging.debug("%s - Plugins - '%s' is deactivated", repr(self), plugin_name)

                # Configure plugin
                plugin.configure()

    def generate(self):

        # check we have a clean place first
        if self.wp_config.is_installed:
            logging.error("%s - WordPress files already found", repr(self))
            return False

        # create specific mysql db and user
        logging.info("%s - Setting up DB...", repr(self))
        if not self.prepare_db():
            logging.error("%s - could not set up DB", repr(self))
            return False

        # download, config and install WP
        logging.info("%s - Downloading WP...", repr(self))
        if not self.install_wp():
            logging.error("%s - could not install WP", repr(self))
            return False

        # install and configure theme (default is 'epfl')
        logging.info("%s - Activating theme...", repr(self))
        theme = WPThemeConfig(self.wp_site)
        theme.install()
        if not theme.activate():
            logging.error("%s - could not activate theme", repr(self))
            return False

        # install, activate and config plugins
        logging.info("%s - Installing plugins...", repr(self))
        self.generate_plugins()

        # add 2 given webmasters
        logging.info("%s - Creating webmaster accounts...", repr(self))
        if not self.add_webmasters():
            logging.error("%s - could not add webmasters", repr(self))
            return False

        # flag success
        return True

    def prepare_db(self):
        # create htdocs path
        if not Utils.run_command("mkdir -p {}".format(self.wp_site.path)):
            logging.error("%s - could not create tree structure", repr(self))
            return False

        # create MySQL DB
        command = "-e \"CREATE DATABASE {0.wp_db_name};\""
        if not self.run_mysql(command.format(self)):
            logging.error("%s - could not create DB", repr(self))
            return False

        # create MySQL user
        command = "-e \"CREATE USER '{0.mysql_wp_user}' IDENTIFIED BY '{0.mysql_wp_password}';\""
        if not self.run_mysql(command.format(self)):
            logging.error("%s - could not create user", repr(self))
            return False

        # grant privileges
        command = "-e \"GRANT ALL PRIVILEGES ON \`{0.wp_db_name}\`.* TO \`{0.mysql_wp_user}\`@'%';\""
        if not self.run_mysql(command.format(self)):
            logging.error("%s - could not grant privileges to user", repr(self))
            return False

        # flag success by returning True
        return True

    def install_wp(self):
        # install WordPress
        if not self.run_wp_cli("core download --version={}".format(self.wp_site.WP_VERSION)):
            logging.error("%s - could not download", repr(self))
            return False

        # config WordPress
        command = "config create --dbname='{0.wp_db_name}' --dbuser='{0.mysql_wp_user}'" \
            " --dbpass='{0.mysql_wp_password}' --dbhost={0.MYSQL_DB_HOST}"
        if not self.run_wp_cli(command.format(self)):
            logging.error("%s - could not create config", repr(self))
            return False

        # fill out first form in install process (setting admin user and permissions)
        command = "--allow-root core install --url={0.url} --title='{0.wp_default_site_title}'" \
            " --admin_user={1.username} --admin_password='{1.password}'"\
            " --admin_email='{1.email}'"
        if not self.run_wp_cli(command.format(self.wp_site, self.wp_admin)):
            logging.error("%s - could not setup WP site", repr(self))
            return False

        # create main menu
        self.wp_config.create_main_menu()

        # flag success by returning True
        return True

    def add_webmasters(self):
        success = True

        if self.owner_id is not None:
            owner = self.wp_config.add_ldap_user(self.owner_id)
            if owner is not None:
                logging.info("%s - added owner %s", repr(self), owner.username)
            else:
                success = False

        if self.responsible_id is not None and self.responsible_id != self.owner_id:
            responsible = self.wp_config.add_ldap_user(self.responsible_id)
            if responsible is not None:
                logging.info("%s - added responsible %s", repr(self), responsible.username)
            else:
                success = False

        # flag a success if at least one webmaster has been created
        return success

    def clean(self):
        # retrieve db_infos
        try:
            db_name = self.wp_config.db_name
            db_user = self.wp_config.db_user

            # clean db
            logging.info("%s - cleaning up DB", repr(self))
            if not self.run_mysql('-e "DROP DATABASE IF EXISTS {};"'.format(db_name)):
                logging.error("%s - could not drop DATABASE %s", repr(self), db_name)

            if not self.run_mysql('-e "DROP USER IF EXISTS {};"'.format(db_user)):
                logging.error("%s - could not drop USER %s", repr(self), db_name)

        # handle case where no wp_config found
        except ValueError as err:
            logging.warning("%s - could not clean DB: %s", repr(self), err)

        # clean directories before files
        logging.info("%s - removing files", repr(self))
        for dir_path in WP_DIRS:
            path = os.path.join(self.wp_site.path, dir_path)
            if os.path.exists(path):
                shutil.rmtree(path)

        # clean files
        for file_path in WP_FILES:
            path = os.path.join(self.wp_site.path, file_path)
            if os.path.exists(path):
                os.remove(path)


class MockedWPGenerator(WPGenerator):

    def add_webmasters(self):
        owner = self.wp_config.add_wp_user("owner", "owner@epfl.ch")
        responsible = self.wp_config.add_wp_user("responsible", "responsible@epfl.ch")
        return (owner, responsible)<|MERGE_RESOLUTION|>--- conflicted
+++ resolved
@@ -5,11 +5,8 @@
 
 from utils import Utils
 from settings import WP_DIRS, WP_FILES, PLUGINS_CONFIG_GENERIC_FOLDER, PLUGINS_CONFIG_SPECIFIC_FOLDER, \
-<<<<<<< HEAD
-     DEFAULT_CONFIG_INSTALLS_LOCKED, DEFAULT_CONFIG_UPDATES_AUTOMATIC
-=======
-                     PLUGIN_ACTION_UNINSTALL, PLUGIN_ACTION_INSTALL
->>>>>>> f9e4f631
+    PLUGIN_ACTION_UNINSTALL, PLUGIN_ACTION_INSTALL, \
+    DEFAULT_CONFIG_INSTALLS_LOCKED, DEFAULT_CONFIG_UPDATES_AUTOMATIC
 
 from django.core.validators import URLValidator
 from veritas.validators import validate_string, validate_openshift_env, validate_integer
