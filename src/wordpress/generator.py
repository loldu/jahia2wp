--- conflicted
+++ resolved
@@ -105,11 +105,7 @@
         plugin_list = WPPluginList(PLUGINS_CONFIG_GENERIC_FOLDER, 'config-lot1.yml', PLUGINS_CONFIG_SPECIFIC_FOLDER)
 
         # Looping through plugins to install
-<<<<<<< HEAD
-        for plugin_name, config_dict in plugin_list.plugins(site_id).items():
-=======
-        for plugin_name, plugin_config in plugin_list.plugins(self.wp_site.name).items():
->>>>>>> 17e85267
+        for plugin_name, config_dict in plugin_list.plugins(self.wp_site.name).items():
 
             # Fectch proper PluginConfig class and create instance
             plugin_class_name = WP_PLUGIN_CONFIG_CLASS_BY_NAME.get(
