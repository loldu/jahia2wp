--- conflicted
+++ resolved
@@ -5,11 +5,7 @@
 import yaml
 import pymysql.cursors
 
-<<<<<<< HEAD
-from settings import PLUGIN_SOURCE_WP_STORE, PLUGIN_ACTION_INSTALL, PLUGINS_CONFIG_BASE_PATH
-=======
 from settings import PLUGIN_SOURCE_WP_STORE, PLUGIN_ACTION_INSTALL, PLUGIN_ACTION_NOTHING, PLUGINS_CONFIG_BASE_PATH
->>>>>>> e1637f3b
 
 from .config import WPConfig
 from .models import WPSite
@@ -245,24 +241,6 @@
 
         self.plugin_name = plugin_name
 
-<<<<<<< HEAD
-        self.action = plugin_config['action'] if 'action' in plugin_config else PLUGIN_ACTION_INSTALL
-
-        # If we have to install plugin, we look for several information
-        if self.action == PLUGIN_ACTION_INSTALL:
-            # If we have to download from web,
-            if plugin_config['src'].lower() == PLUGIN_SOURCE_WP_STORE:
-                self.zip_path = None
-            else:
-                # Generate full path to plugin ZIP file
-                zip_full_path = os.path.join(PLUGINS_CONFIG_BASE_PATH, plugin_config['src'])
-                if not os.path.exists(zip_full_path):
-                    logging.error("%s - ZIP file not exists: %s", repr(self), zip_full_path)
-                self.zip_path = zip_full_path
-
-            # Let's see if we have to activate the plugin or not
-            self.is_active = plugin_config['activate']
-=======
         # Getting value if exists, otherwise set with default
         self.action = plugin_config['action'] if 'action' in plugin_config else PLUGIN_ACTION_INSTALL
 
@@ -286,7 +264,6 @@
             else:  # Plugin has to be deactivated
                 # So, action is set to nothing
                 self.action = PLUGIN_ACTION_NOTHING
->>>>>>> e1637f3b
 
         # If there's no information for DB tables (= no options) for plugin
         if 'tables' not in plugin_config:
