--- conflicted
+++ resolved
@@ -72,27 +72,15 @@
         Retrieve a value (given by field name) from CSV row containing WP Site information
         Consolidate errors in set self._yaml_from_csv_missing
         """
-<<<<<<< HEAD
         try:
-            return Utils.yaml_from_csv(loader, node, self._csv_row, raise_error=True)
+            return Utils.yaml_from_csv(loader, node, self._site_params, raise_error=True)
         except KeyError:
             self._yaml_from_csv_missing.add(node.value)
             # We don't replace value because we can't...
             return node.value
-=======
-        # If value not exists, store the error
-        if self._site_params.get(node.value, None) is None:
-            try:
-                self._yaml_from_csv_missing.index(node.value)
-
-            except ValueError:  # If exception, element not in list, we add it
-                self._yaml_from_csv_missing.append(node.value)
-
-            # We don't replace value because we can't...
-            return node.value
-        else:  # No error, we return the value
+        else:
+            # No error, we return the value
             return self._site_params[node.value]
->>>>>>> 6e4ef44e
 
     def __build_plugins_for_site(self, wp_site_id):
         """ Build specific plugin configuration for website if exists
