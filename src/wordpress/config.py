--- conflicted
+++ resolved
@@ -19,19 +19,17 @@
         - adding WP users, either from name+email or sciperID
     """
 
-<<<<<<< HEAD
     def __init__(self, wp_site,
                  installs_locked=DEFAULT_CONFIG_INSTALLS_LOCKED,
                  updates_automatic=DEFAULT_CONFIG_UPDATES_AUTOMATIC):
-=======
-    def __init__(self, wp_site):
         """
         Class constructor
 
         Argument keywords:
         wp_site -- Instance of WPSite class
-        """
->>>>>>> e801af70
+        installs_locked -- from source of trust, wether the admin (Wordpress Role) can install new theme/plugin or not
+        updates_automatic -- from source of trust, wether automatic updates are active or not
+        """
         self.wp_site = wp_site
         self._config_infos = None
         self._user_infos = None
