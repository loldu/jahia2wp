"""(c) All rights reserved. ECOLE POLYTECHNIQUE FEDERALE DE LAUSANNE, Switzerland, VPSI, 2017"""
import os

from utils import Utils

<<<<<<< HEAD
VERSION = "0.2.10"
=======
VERSION = "0.2.11"
>>>>>>> 0b122726

DATA_PATH = os.path.abspath(
    os.path.sep.join([os.path.dirname(__file__), '..', 'data'])
)
WP_PATH = os.path.join(DATA_PATH, 'wp')
BACKUP_PATH = Utils.get_optional_env(
    "BACKUP_PATH", os.path.join(DATA_PATH, 'backups'))

ENV_DIRS = ['logs', 'venv', 'jahia2wp']

WP_DIRS = ['wp-admin', 'wp-content', 'wp-includes']
WP_FILES = [
    '.htaccess',
    'index.php',
    'license.txt',
    'readme.html',
    'wp-activate.php',
    'wp-admin',
    'wp-blog-header.php',
    'wp-comments-post.php',
    'wp-config-sample.php',
    'wp-config.php',
    'wp-content',
    'wp-cron.php',
    'wp-includes',
    'wp-links-opml.php',
    'wp-load.php',
    'wp-login.php',
    'wp-mail.php',
    'wp-settings.php',
    'wp-signup.php',
    'wp-trackback.php',
    'xmlrpc.php'
]

WP_CONFIG_KEYS = [
    'table_prefix',
    'DB_NAME',
    'DB_USER',
    'DB_PASSWORD',
    'DB_HOST',
    'DB_CHARSET',
    'DB_COLLATE',
    'AUTH_KEY',
    'SECURE_AUTH_KEY',
    'LOGGED_IN_KEY',
    'NONCE_KEY',
    'AUTH_SALT',
    'SECURE_AUTH_SALT',
    'LOGGED_IN_SALT',
    'NONCE_SALT',
]

OPENSHIFT_ENVS = [
    # for testing purpose
    "your-env",
    "test",
    # real ones
    "dev",
    "int",
    "ebreton",
    "ejaep",
    "lvenries",
    "lboatto",
    "gcharmier",
    "lchaboudez"
]

SUPPORTED_LANGUAGES = [
    "fr",
    "en",
    "de",
    "es",
    "ro",
    "gr",
    "it"
]
current_file_path = os.path.dirname(os.path.realpath(__file__))
PLUGINS_CONFIG_BASE_PATH = Utils.get_optional_env(
    "PLUGINS_CONFIG_BASE_PATH", os.path.sep.join([current_file_path, '..', 'data', 'plugins']))
PLUGINS_CONFIG_GENERIC_FOLDER = os.path.join(PLUGINS_CONFIG_BASE_PATH, 'generic')
PLUGINS_CONFIG_SPECIFIC_FOLDER = os.path.join(PLUGINS_CONFIG_BASE_PATH, 'specific')

PLUGIN_SOURCE_WP_STORE = 'web'
PLUGIN_ACTION_INSTALL = 'install'
PLUGIN_ACTION_UNINSTALL = 'uninstall'


JAHIA_USER = Utils.get_optional_env("JAHIA_USER", "admin")
JAHIA_HOST = Utils.get_optional_env("JAHIA_HOST", "localhost")
JAHIA_PROTOCOL = "http"
JAHIA_ZIP_PATH = Utils.get_optional_env("JAHIA_ZIP_PATH", ".")<|MERGE_RESOLUTION|>--- conflicted
+++ resolved
@@ -3,11 +3,7 @@
 
 from utils import Utils
 
-<<<<<<< HEAD
-VERSION = "0.2.10"
-=======
 VERSION = "0.2.11"
->>>>>>> 0b122726
 
 DATA_PATH = os.path.abspath(
     os.path.sep.join([os.path.dirname(__file__), '..', 'data'])
