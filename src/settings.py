"""(c) All rights reserved. ECOLE POLYTECHNIQUE FEDERALE DE LAUSANNE, Switzerland, VPSI, 2017"""
import os

from utils import Utils

<<<<<<< HEAD
VERSION = "0.2.?"
=======
VERSION = "0.2.12"
>>>>>>> f9e4f631

DATA_PATH = os.path.abspath(
    os.path.sep.join([os.path.dirname(__file__), '..', 'data'])
)
WP_PATH = os.path.join(DATA_PATH, 'wp')
BACKUP_PATH = Utils.get_optional_env(
    "BACKUP_PATH", os.path.join(DATA_PATH, 'backups'))

ENV_DIRS = ['logs', 'venv', 'jahia2wp']

WP_DIRS = ['wp-admin', 'wp-content', 'wp-includes']
WP_FILES = [
    '.htaccess',
    'index.php',
    'license.txt',
    'readme.html',
    'wp-activate.php',
    'wp-admin',
    'wp-blog-header.php',
    'wp-comments-post.php',
    'wp-config-sample.php',
    'wp-config.php',
    'wp-content',
    'wp-cron.php',
    'wp-includes',
    'wp-links-opml.php',
    'wp-load.php',
    'wp-login.php',
    'wp-mail.php',
    'wp-settings.php',
    'wp-signup.php',
    'wp-trackback.php',
    'xmlrpc.php'
]

WP_CONFIG_KEYS = [
    'table_prefix',
    'DB_NAME',
    'DB_USER',
    'DB_PASSWORD',
    'DB_HOST',
    'DB_CHARSET',
    'DB_COLLATE',
    'AUTH_KEY',
    'SECURE_AUTH_KEY',
    'LOGGED_IN_KEY',
    'NONCE_KEY',
    'AUTH_SALT',
    'SECURE_AUTH_SALT',
    'LOGGED_IN_SALT',
    'NONCE_SALT',
]

OPENSHIFT_ENVS = [
    # for testing purpose
    "your-env",
    "test",
    # real ones
    "dev",
    "int",
    "ebreton",
    "ejaep",
    "lvenries",
    "lboatto",
    "gcharmier",
    "lchaboudez"
]

SUPPORTED_LANGUAGES = [
    "fr",
    "en",
    "de",
    "es",
    "ro",
    "gr",
    "it"
]
current_file_path = os.path.dirname(os.path.realpath(__file__))
PLUGINS_CONFIG_BASE_PATH = Utils.get_optional_env(
    "PLUGINS_CONFIG_BASE_PATH", os.path.sep.join([current_file_path, '..', 'data', 'plugins']))
PLUGINS_CONFIG_GENERIC_FOLDER = os.path.join(PLUGINS_CONFIG_BASE_PATH, 'generic')
PLUGINS_CONFIG_SPECIFIC_FOLDER = os.path.join(PLUGINS_CONFIG_BASE_PATH, 'specific')

PLUGIN_SOURCE_WP_STORE = 'web'
PLUGIN_ACTION_INSTALL = 'install'
PLUGIN_ACTION_UNINSTALL = 'uninstall'
PLUGIN_ACTION_NOTHING = 'nothing'

DEFAULT_CONFIG_INSTALLS_LOCKED = True
DEFAULT_CONFIG_UPDATES_AUTOMATIC = True


JAHIA_USER = Utils.get_optional_env("JAHIA_USER", "admin")
JAHIA_HOST = Utils.get_optional_env("JAHIA_HOST", "localhost")
JAHIA_PROTOCOL = "http"
JAHIA_ZIP_PATH = Utils.get_optional_env("JAHIA_ZIP_PATH", ".")<|MERGE_RESOLUTION|>--- conflicted
+++ resolved
@@ -3,11 +3,7 @@
 
 from utils import Utils
 
-<<<<<<< HEAD
 VERSION = "0.2.?"
-=======
-VERSION = "0.2.12"
->>>>>>> f9e4f631
 
 DATA_PATH = os.path.abspath(
     os.path.sep.join([os.path.dirname(__file__), '..', 'data'])
