"""(c) All rights reserved. ECOLE POLYTECHNIQUE FEDERALE DE LAUSANNE, Switzerland, VPSI, 2017"""
import os

from utils import Utils

VERSION = "0.2.?"

current_dir_path = os.path.dirname(__file__)

# This Docker IP address is used for automatic testing.
# Docker may change it in the future, which will cause some tests to fail.
DOCKER_IP = "172.17.0.1"

SRC_DIR_PATH = os.path.dirname(os.path.realpath(__file__))
DATA_PATH = os.path.abspath(
    os.path.sep.join([current_dir_path, '..', 'data'])
)
WP_PATH = os.path.join(DATA_PATH, 'wp')
BACKUP_PATH = Utils.get_optional_env(
    "BACKUP_PATH", os.path.join(DATA_PATH, 'backups'))

ENV_DIRS = ['logs', 'venv', 'jahia2wp']

WP_DIRS = ['wp-admin', 'wp-content', 'wp-includes']
WP_FILES = [
    '.htaccess',
    'index.php',
    'license.txt',
    'readme.html',
    'wp-activate.php',
    'wp-admin',
    'wp-blog-header.php',
    'wp-comments-post.php',
    'wp-config-sample.php',
    'wp-config.php',
    'wp-content',
    'wp-cron.php',
    'wp-includes',
    'wp-links-opml.php',
    'wp-load.php',
    'wp-login.php',
    'wp-mail.php',
    'wp-settings.php',
    'wp-signup.php',
    'wp-trackback.php',
    'xmlrpc.php'
]

WP_CONFIG_KEYS = [
    'table_prefix',
    'DB_NAME',
    'DB_USER',
    'DB_PASSWORD',
    'DB_HOST',
    'DB_CHARSET',
    'DB_COLLATE',
    'AUTH_KEY',
    'SECURE_AUTH_KEY',
    'LOGGED_IN_KEY',
    'NONCE_KEY',
    'AUTH_SALT',
    'SECURE_AUTH_SALT',
    'LOGGED_IN_SALT',
    'NONCE_SALT',
]

OPENSHIFT_ENVS = [
    # for testing purpose
    "your-env",
    "test",
    # real ones
    "dev",
    "int",
    "ebreton",
    "ejaep",
    "lvenries",
    "lboatto",
    "gcharmier",
    "lchaboudez"
]

SUPPORTED_LANGUAGES = [
    "fr",
    "en",
    "de",
    "es",
    "ro",
    "gr",
    "it"
]

<<<<<<< HEAD
DEFAULT_CONFIG_INSTALLS_LOCKED = True
DEFAULT_CONFIG_UPDATES_AUTOMATIC = True

PLUGINS_CONFIG_BASE_PATH = Utils.get_optional_env(
    "PLUGINS_CONFIG_BASE_PATH", os.path.join(DATA_PATH, 'plugins'))
=======
PLUGINS_CONFIG_BASE_PATH = Utils.get_optional_env(
    "PLUGINS_CONFIG_BASE_PATH", os.path.sep.join([SRC_DIR_PATH, '..', 'data', 'plugins']))
>>>>>>> 6c94a725
PLUGINS_CONFIG_GENERIC_FOLDER = os.path.join(PLUGINS_CONFIG_BASE_PATH, 'generic')
PLUGINS_CONFIG_SPECIFIC_FOLDER = os.path.join(PLUGINS_CONFIG_BASE_PATH, 'specific')

PLUGIN_SOURCE_WP_STORE = 'web'
PLUGIN_ACTION_INSTALL = 'install'
PLUGIN_ACTION_UNINSTALL = 'uninstall'
PLUGIN_ACTION_NOTHING = 'nothing'

""" Tables in which configuration is stored, with 'auto gen id' fields and 'unique field'
(others than only auto-gen field). Those tables must be sorted to satisfy foreign keys.
Those are the 'short names' of the tables. We will need to add WordPress table prefix to
have complete name. """
WP_PLUGIN_CONFIG_TABLES = {
    'postmeta': ['meta_id', None],
    'options': ['option_id', 'option_name'],
    'terms': ['term_id', None],
    'termmeta': ['meta_id', None],
    'term_taxonomy': ['term_taxonomy_id', None],
    'term_relationships': [None, ['object_id', 'term_taxonomy_id']],
}

""" Relation between configuration tables. There are no explicit relation between tables in DB but there are
relation coded in WP. """
WP_PLUGIN_TABLES_RELATIONS = {
    'termmeta': {'term_id': 'terms'},
    'term_taxonomy': {'term_id': 'terms'},
    'term_relationships': {'term_taxonomy_id': 'term_taxonomy'}
}

# What class to use for given plugin_name
WP_DEFAULT_PLUGIN_CONFIG = "wordpress.plugins.config.WPPluginConfig"
WP_PLUGIN_CONFIG_CLASS_BY_NAME = {
    "polylang": "wordpress.plugins.polylang.WPPolylangConfig",
}

JAHIA_USER = Utils.get_optional_env("JAHIA_USER", "admin")
JAHIA_HOST = Utils.get_optional_env("JAHIA_HOST", "localhost")
JAHIA_PROTOCOL = "http"
JAHIA_ZIP_PATH = Utils.get_optional_env("JAHIA_ZIP_PATH", ".")<|MERGE_RESOLUTION|>--- conflicted
+++ resolved
@@ -5,7 +5,7 @@
 
 VERSION = "0.2.?"
 
-current_dir_path = os.path.dirname(__file__)
+SRC_DIR_PATH = os.path.dirname(__file__)
 
 # This Docker IP address is used for automatic testing.
 # Docker may change it in the future, which will cause some tests to fail.
@@ -13,7 +13,7 @@
 
 SRC_DIR_PATH = os.path.dirname(os.path.realpath(__file__))
 DATA_PATH = os.path.abspath(
-    os.path.sep.join([current_dir_path, '..', 'data'])
+    os.path.sep.join([SRC_DIR_PATH, '..', 'data'])
 )
 WP_PATH = os.path.join(DATA_PATH, 'wp')
 BACKUP_PATH = Utils.get_optional_env(
@@ -89,16 +89,11 @@
     "it"
 ]
 
-<<<<<<< HEAD
 DEFAULT_CONFIG_INSTALLS_LOCKED = True
 DEFAULT_CONFIG_UPDATES_AUTOMATIC = True
 
 PLUGINS_CONFIG_BASE_PATH = Utils.get_optional_env(
-    "PLUGINS_CONFIG_BASE_PATH", os.path.join(DATA_PATH, 'plugins'))
-=======
-PLUGINS_CONFIG_BASE_PATH = Utils.get_optional_env(
     "PLUGINS_CONFIG_BASE_PATH", os.path.sep.join([SRC_DIR_PATH, '..', 'data', 'plugins']))
->>>>>>> 6c94a725
 PLUGINS_CONFIG_GENERIC_FOLDER = os.path.join(PLUGINS_CONFIG_BASE_PATH, 'generic')
 PLUGINS_CONFIG_SPECIFIC_FOLDER = os.path.join(PLUGINS_CONFIG_BASE_PATH, 'specific')
 
