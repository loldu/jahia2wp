--- conflicted
+++ resolved
@@ -3,13 +3,7 @@
 
 from utils import Utils
 
-<<<<<<< HEAD
-VERSION = "0.3.0"
-=======
 VERSION = "0.3.1"
-SRC_DIR_PATH = os.path.dirname(os.path.realpath(__file__))
-OPENSHIFT_ENV = Utils.get_mandatory_env("WP_ENV")
->>>>>>> 8b4e5339
 
 OPENSHIFT_ENV = Utils.get_mandatory_env("WP_ENV")
 ENV_DIRS = ['logs', 'venv', 'jahia2wp']
