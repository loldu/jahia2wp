"""All rights reserved. ECOLE POLYTECHNIQUE FEDERALE DE LAUSANNE, Switzerland, VPSI, 2017
jahia2wp: an amazing tool !

Usage:
  jahia2wp.py download              <site>                          [--debug | --quiet]
    [--username=<USERNAME> --host=<HOST> --zip-path=<ZIP_PATH> --force]
  jahia2wp.py clean                 <wp_env> <wp_url>               [--debug | --quiet]
    [--force]
  jahia2wp.py check                 <wp_env> <wp_url>               [--debug | --quiet]
  jahia2wp.py generate              <wp_env> <wp_url>               [--debug | --quiet]
    [--wp-title=<WP_TITLE> --admin-password=<ADMIN_PASSWORD>]
    [--owner=<OWNER_ID> --responsible=<RESPONSIBLE_ID>]
    [--theme=<THEME> --theme_faculty=<THEME-FACULTY>]
    [--installs-locked=<INSTALLS_LOCKED> --automatic-updates=<UPDATES_AUTOMATIC>]
  jahia2wp.py backup                <wp_env> <wp_url>               [--debug | --quiet]
    [--backup-type=<BACKUP_TYPE>]
  jahia2wp.py version               <wp_env> <wp_url>               [--debug | --quiet]
  jahia2wp.py admins                <wp_env> <wp_url>               [--debug | --quiet]
  jahia2wp.py check-one             <wp_env> <wp_url>               [--debug | --quiet] [DEPRECATED]
  jahia2wp.py clean-one             <wp_env> <wp_url>               [--debug | --quiet] [DEPRECATED]
  jahia2wp.py generate-one          <wp_env> <wp_url>               [--debug | --quiet] [DEPRECATED]
    [--wp-title=<WP_TITLE> --admin-password=<ADMIN_PASSWORD>]
    [--owner=<OWNER_ID> --responsible=<RESPONSIBLE_ID>]
  jahia2wp.py generate-many         <csv_file>                      [--debug | --quiet]
  jahia2wp.py backup-many           <csv_file>                      [--debug | --quiet]
    [--backup-type=<BACKUP_TYPE>]
  jahia2wp.py veritas               <csv_file>                      [--debug | --quiet]
  jahia2wp.py inventory             <wp_env> <path>                 [--debug | --quiet]
  jahia2wp.py extract-plugin-config <wp_env> <wp_url> <output_file> [--debug | --quiet]
  jahia2wp.py list-plugins          <wp_env> <wp_url>               [--debug | --quiet]
    [--config] [--plugin=<PLUGIN_NAME>]

Options:
  -h --help                 Show this screen.
  -v --version              Show version.
  --debug                   Set log level to DEBUG [default: INFO]
  --quiet                   Set log level to WARNING [default: INFO]
"""
import logging
import getpass

from docopt import docopt
from docopt_dispatch import dispatch

from veritas.veritas import VeritasValidor
from wordpress import WPSite, WPConfig, WPGenerator, WPBackup, WPPluginConfigExtractor
from crawler import JahiaCrawler

import settings
from utils import Utils, deprecated


@dispatch.on('download')
def download(site, username=None, host=None, zip_path=None, force=False, **kwargs):
    # prompt for password if username is provided
    password = None
    if username is not None:
        password = getpass.getpass(prompt="Jahia password for user '{}': ".format(username))
    crawler = JahiaCrawler(site, username=username, password=password, host=host, zip_path=zip_path, force=force)
    crawler.download_site()


def _check_site(wp_env, wp_url, **kwargs):
    """ Helper function to validate wp site given arguments """
    wp_site = WPSite(wp_env, wp_url, wp_default_site_title=kwargs.get('wp_title'))
    wp_config = WPConfig(wp_site)
    if not wp_config.is_installed:
        raise SystemExit("No files found for {}".format(wp_site.url))
    if not wp_config.is_config_valid:
        raise SystemExit("Configuration not valid for {}".format(wp_site.url))
    return wp_config


@dispatch.on('check-one')
@deprecated("Use 'check' instead")
def check_one(wp_env, wp_url, **kwargs):
    return check(wp_env, wp_url, **kwargs)


@dispatch.on('check')
def check(wp_env, wp_url, **kwargs):
    wp_config = _check_site(wp_env, wp_url, **kwargs)
    # run a few more tests
    if not wp_config.is_install_valid:
        raise SystemExit("Could not login or use site at {}".format(wp_config.wp_site.url))
    # success case
    print("WordPress site valid and accessible at {}".format(wp_config.wp_site.url))


@dispatch.on('clean-one')
@deprecated("Use 'clean' instead")
def clean_one(wp_env, wp_url, **kwargs):
    return clean(wp_env, wp_url, **kwargs)


@dispatch.on('clean')
def clean(wp_env, wp_url, force=False, **kwargs):
    # when forced, do not check the status of the config -> just remove everything possible
    if not force:
        _check_site(wp_env, wp_url, **kwargs)
    # config found: proceed with cleaning
    wp_generator = WPGenerator(wp_env, wp_url)
    if wp_generator.clean():
        print("Successfully cleaned WordPress site {}".format(wp_generator.wp_site.url))


@dispatch.on('generate-one')
@deprecated("Use 'generate' instead")
def generate_one(wp_env, wp_url, wp_title=None,
                 admin_password=None, owner_id=None, responsible_id=None, **kwargs):
    return generate(
        wp_env, wp_url, wp_title=wp_title, admin_password=admin_password,
        owner_id=owner_id, responsible_id=responsible_id, **kwargs)


@dispatch.on('generate')
def generate(wp_env, wp_url,
             wp_title=None, admin_password=None,
             owner_id=None, responsible_id=None,
<<<<<<< HEAD
             theme=DEFAULT_THEME_NAME, theme_faculty=None,
             installs_locked=None,
             updates_automatic=None, **kwargs):

    # if nothing is specified we want a locked install
    if installs_locked is None:
        installs_locked = True

    # if nothing is specified we want automatic updates
    if updates_automatic is None:
        updates_automatic = True

=======
             theme=None, theme_faculty=None,
             installs_locked=settings.DEFAULT_CONFIG_INSTALLS_LOCKED,
             updates_automatic=settings.DEFAULT_CONFIG_UPDATES_AUTOMATIC, **kwargs):
>>>>>>> 4db94182
    wp_generator = WPGenerator(
        wp_env,
        wp_url,
        wp_default_site_title=wp_title,
        admin_password=admin_password,
        owner_id=owner_id,
        responsible_id=responsible_id,
        theme=theme,
        theme_faculty=theme_faculty,
        installs_locked=installs_locked,
        updates_automatic=updates_automatic)
    if not wp_generator.generate():
        raise SystemExit("Generation failed. More info above")

    print("Successfully created new WordPress site at {}".format(wp_generator.wp_site.url))


@dispatch.on('backup')
def backup(wp_env, wp_url, backup_type=None, **kwargs):
    wp_backup = WPBackup(wp_env, wp_url, backup_type=backup_type)
    if not wp_backup.backup():
        raise SystemExit("Backup failed. More info above")

    print("Successfully backed-up WordPress site for {}".format(wp_backup.wp_site.url))


@dispatch.on('version')
def version(wp_env, wp_url, **kwargs):
    wp_config = _check_site(wp_env, wp_url, **kwargs)
    # success case
    print(wp_config.wp_version)


@dispatch.on('admins')
def admins(wp_env, wp_url, **kwargs):
    wp_config = _check_site(wp_env, wp_url, **kwargs)
    # success case
    for admin in wp_config.admins:
        print(admin)


@dispatch.on('generate-many')
def generate_many(csv_file, **kwargs):
    # use Veritas to get valid rows
    rows = VeritasValidor.filter_valid_rows(csv_file)

    # create a new WP site for each row
    print("\n{} websites will now be generated...".format(len(rows)))
    for index, row in rows:
        print("\nIndex #{}:\n---".format(index))
        logging.debug("%s - row %s: %s", row["wp_site_url"], index, row)
        WPGenerator(
            row["openshift_env"],
            row["wp_site_url"],
            wp_default_site_title=row["wp_default_site_title"],
            owner_id=row["owner_id"],
            responsible_id=row["responsible_id"],
            updates_automatic=row["updates_automatic"],
            installs_locked=row["installs_locked"],
            theme=row["theme"],
            theme_faculty=row["theme_faculty"],
        ).generate()


@dispatch.on('backup-many')
def backup_many(csv_file, backup_type=None, **kwargs):
    # use Veritas to get valid rows
    rows = VeritasValidor.filter_valid_rows(csv_file)

    # create a new WP site backup for each row
    print("\n{} websites will now be backuped...".format(len(rows)))
    for index, row in rows:
        logging.debug("%s - row %s: %s", row["wp_site_url"], index, row)
        WPBackup(
            openshift_env=row["openshift_env"],
            wp_site_url=row["wp_site_url"],
            wp_default_site_title=row["wp_default_site_title"],
            backup_type=backup_type
        ).backup()


@dispatch.on('inventory')
def inventory(wp_env, path, **kwargs):
    logging.info("Building inventory...")
    print(";".join(['path', 'valid', 'url', 'version', 'db_name', 'db_user', 'admins']))
    for site_details in WPConfig.inventory(wp_env, path):
        print(";".join([
            site_details.path,
            site_details.valid,
            site_details.url,
            site_details.version,
            site_details.db_name,
            site_details.db_user,
            site_details.admins
        ]))
    logging.info("Inventory made for %s", path)


@dispatch.on('veritas')
def veritas(csv_file, **kwargs):
    validator = VeritasValidor(csv_file)

    validator.validate()

    validator.print_errors()


@dispatch.on('extract-plugin-config')
def extract_plugin_config(wp_env, wp_url, output_file, **kwargs):

    ext = WPPluginConfigExtractor(wp_env, wp_url)

    ext.extract_config(output_file)


@dispatch.on('list-plugins')
def list_plugins(wp_env, wp_url, config=False, plugin=None, **kwargs):

    print(WPGenerator(
            wp_env,
            wp_url).list_plugins(config, plugin))


if __name__ == '__main__':

    # docopt return a dictionary with all arguments
    # __doc__ contains package docstring
    args = docopt(__doc__, version=settings.VERSION)

    # set logging config before anything else
    Utils.set_logging_config(args)

    logging.debug(args)

    dispatch(__doc__)<|MERGE_RESOLUTION|>--- conflicted
+++ resolved
@@ -117,7 +117,6 @@
 def generate(wp_env, wp_url,
              wp_title=None, admin_password=None,
              owner_id=None, responsible_id=None,
-<<<<<<< HEAD
              theme=DEFAULT_THEME_NAME, theme_faculty=None,
              installs_locked=None,
              updates_automatic=None, **kwargs):
@@ -129,12 +128,7 @@
     # if nothing is specified we want automatic updates
     if updates_automatic is None:
         updates_automatic = True
-
-=======
-             theme=None, theme_faculty=None,
-             installs_locked=settings.DEFAULT_CONFIG_INSTALLS_LOCKED,
-             updates_automatic=settings.DEFAULT_CONFIG_UPDATES_AUTOMATIC, **kwargs):
->>>>>>> 4db94182
+          
     wp_generator = WPGenerator(
         wp_env,
         wp_url,
