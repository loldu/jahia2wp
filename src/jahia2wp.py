"""All rights reserved. ECOLE POLYTECHNIQUE FEDERALE DE LAUSANNE, Switzerland, VPSI, 2017
jahia2wp: an amazing tool !

Usage:
  jahia2wp.py check-one    <wp_env> <wp_url> [--debug | --quiet]
  jahia2wp.py clean-one    <wp_env> <wp_url> [--debug | --quiet]
  jahia2wp.py generate-one <wp_env> <wp_url>
                             [--wp-title=<WP_TITLE> --owner=<OWNER_ID> --responsible=<RESPONSIBLE_ID>]
                             [--debug | --quiet]
  jahia2wp.py generate-many <csv_file> [--output-dir=<OUTPUT_DIR>] [--debug | --quiet]
  jahia2wp.py veritas       <csv_file>

Options:
  -h --help                     Show this screen.
  -v --version                  Show version.
"""

import logging

from pprint import pprint
from docopt import docopt
from docopt_dispatch import dispatch

from veritas.veritas import VeritasValidor
from wordpress import WPSite, WPRawConfig, WPGenerator

from settings import VERSION
from utils import Utils


@dispatch.on('check-one')
def check_one(wp_env, wp_url, **kwargs):
    wp_site = WPSite(wp_env, wp_url, wp_default_site_title=kwargs['wp_title'])
    wp_config = WPRawConfig(wp_site)
    if wp_config.is_installed:
        print("WordPress site installed @{}".format(wp_site.path))
    else:
        print("No WordPress site found for {}".format(wp_site.url))


@dispatch.on('clean-one')
def clean_one(wp_env, wp_url, **kwargs):
    wp_generator = WPGenerator(wp_env, wp_url)
    if not wp_generator.wp_config.is_installed:
        print("WordPress site already removed")
    else:
        wp_generator.clean()
        print("Successfully cleaned WordPress site {}".format(wp_generator.wp_site.url))


@dispatch.on('generate-one')
def generate_one(wp_env, wp_url, wp_title=None, owner_id=None, responsible_id=None, **kwargs):
    wp_generator = WPGenerator(wp_env, wp_url, wp_title, owner_id, responsible_id)
    wp_generator.generate()


@dispatch.on('generate-many')
def generate_many(csv_file, **kwargs):

<<<<<<< HEAD
    # TODO GC: call veritas validation
    # TODO GC: modify veritas validation to validate row by row
    for row in Utils.csv_to_dict(csv_file):
        wp_generator = WPGenerator(
            row["openshift_env"],
            row["wp_site_url"],
            row["wp_default_site_title"],
            row["owner_id"],
            row["responsible_id"]
        )
        wp_generator.generate()
=======
    # use Veritas to get valid rows
    validator = VeritasValidor(csv_file)
    rows = validator.get_valid_rows()

    # print errors
    print("The following lines have errors that prevent the generation of the WP site:\n")
    validator.print_errors()

    # create a new WP site for each row
    print("\n{} websites will now be generated...\n".format(len(rows)))
    for index, row in rows:
        print("Index #{}:\n---".format(index))
        pprint(row)
        WPGenerator(
            row["openshift_env"],
            row["wp_site_url"],
            wp_default_site_title=row["wp_default_site_title"],
            owner_id=row["owner_id"],
            responsible_id=row["responsible_id"],
        ).generate()
>>>>>>> b9055042


@dispatch.on('veritas')
def veritas(csv_file, **kwargs):
    validator = VeritasValidor(csv_file)

    validator.validate()

    validator.print_errors()


if __name__ == '__main__':

    # docopt return a dictionary with all arguments
    # __doc__ contains package docstring
    args = docopt(__doc__, version=VERSION)

    # set logging config before anything else
    Utils.set_logging_config(args)

    logging.debug(args)

    dispatch(__doc__)<|MERGE_RESOLUTION|>--- conflicted
+++ resolved
@@ -57,19 +57,6 @@
 @dispatch.on('generate-many')
 def generate_many(csv_file, **kwargs):
 
-<<<<<<< HEAD
-    # TODO GC: call veritas validation
-    # TODO GC: modify veritas validation to validate row by row
-    for row in Utils.csv_to_dict(csv_file):
-        wp_generator = WPGenerator(
-            row["openshift_env"],
-            row["wp_site_url"],
-            row["wp_default_site_title"],
-            row["owner_id"],
-            row["responsible_id"]
-        )
-        wp_generator.generate()
-=======
     # use Veritas to get valid rows
     validator = VeritasValidor(csv_file)
     rows = validator.get_valid_rows()
@@ -90,7 +77,6 @@
             owner_id=row["owner_id"],
             responsible_id=row["responsible_id"],
         ).generate()
->>>>>>> b9055042
 
 
 @dispatch.on('veritas')
