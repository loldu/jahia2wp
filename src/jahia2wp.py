--- conflicted
+++ resolved
@@ -201,13 +201,9 @@
     print("\n{} websites will now be generated...".format(len(rows)))
     for index, row in rows:
         print("\nIndex #{}:\n---".format(index))
-<<<<<<< HEAD
         # CSV file is utf-8 so we encode correctly the string to avoid errors during logging.debug display
         row_bytes = repr(row).encode('utf-8')
-        logging.debug("{} - row {}: {}".format(row["wp_site_url"], index, row_bytes))
-=======
-        logging.debug("%s - row %s: %s", row["wp_site_url"], index, row)
->>>>>>> 83a0128a
+        logging.debug("%s - row %s: %s", row["wp_site_url"], index, row_bytes)
         WPGenerator(row).generate()
 
 
