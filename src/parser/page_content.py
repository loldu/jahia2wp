--- conflicted
+++ resolved
@@ -71,12 +71,8 @@
                 for extra in child.childNodes:
                     if extra.ELEMENT_NODE != extra.nodeType:
                         continue
-<<<<<<< HEAD
-                    box = Box(site=self.site, page_content=self, element=extra, multibox=True)
-=======
                     multibox = extra.getElementsByTagName("text").length > 1
                     box = Box(site=self.site, page_content=self, element=extra, multibox=multibox)
->>>>>>> 67e7c528
                     self.sidebar.boxes.append(box)
 
         nb_boxes = len(self.sidebar.boxes)
