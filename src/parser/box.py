--- conflicted
+++ resolved
@@ -175,15 +175,6 @@
                              " simply using content".format(start_date))
                 return content
 
-        content = '[epfl_scheduler start_date="{}" end_date="{}" start_time="{}" end_time="{}"]{}[/epfl_scheduler]' \
-            .format(start_date,
-                    end_date,
-                    start_time,
-                    end_time,
-                    content
-                    )
-
-<<<<<<< HEAD
         return '[{} start_date="{}" end_date="{}" start_time="{}" end_time="{}"]{}[/{}]'.format(
             self.shortcode_name,
             start_date,
@@ -193,9 +184,6 @@
             content,
             self.shortcode_name
         )
-=======
-        return content
->>>>>>> 38cdb124
 
     def set_box_text(self, element, multibox=False):
         """set the attributes of a text box
@@ -339,13 +327,9 @@
         xml = Utils.get_tag_attribute(element, "xml", "jahia:value")
         xslt = Utils.get_tag_attribute(element, "xslt", "jahia:value")
 
-<<<<<<< HEAD
-        self.shortcode_name = "xml"
-
-        self.content = "[{} xml={} xslt={}]".format(self.shortcode_name, xml, xslt)
-=======
-        self.content = '[epfl_xml xml="%s" xslt="%s"]'.format(xml, xslt)
->>>>>>> 38cdb124
+        self.shortcode_name = "epfl_xml"
+
+        self.content = '[{} xml="{}" xslt="{}"]'.format(self.shortcode_name, xml, xslt)
 
     def set_box_rss(self, element):
         """set the attributes of an rss box"""
@@ -456,13 +440,8 @@
                         url = "/page-{}-{}.html".format(page.pid, self.page_content.language)
 
             self.content = '[{} url="{}" title="{}" subtitle="{}" image="{}"' \
-<<<<<<< HEAD
                            ' big_image="{}" enable_zoom="{}" description="{}"]'\
                 .format(self.shortcode_name, url, title, subtitle, image, big_image, enable_zoom, description)
-=======
-                           ' big_image="{}" enable_zoom="{}" description="{}"]' \
-                .format(shortcode_name, url, title, subtitle, image, big_image, enable_zoom, description)
->>>>>>> 38cdb124
 
     def set_box_syntax_highlight(self, element):
         """Set the attributes of a syntaxHighlight box"""
