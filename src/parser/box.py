--- conflicted
+++ resolved
@@ -19,11 +19,8 @@
     TYPE_LINKS = "links"
     TYPE_RSS = "rss"
     TYPE_FILES = "files"
-<<<<<<< HEAD
     TYPE_SYNTAX_HIGHLIGHT = "syntaxHighlight"
-=======
     TYPE_KEY_VISUAL = "keyVisual"
->>>>>>> 94b02f7f
     TYPE_MAP = "map"
 
     # Mapping of known box types from Jahia to WP
@@ -41,11 +38,8 @@
         "epfl:linksBox": TYPE_LINKS,
         "epfl:rssBox": TYPE_RSS,
         "epfl:filesBox": TYPE_FILES,
-<<<<<<< HEAD
         "epfl:syntaxHighlightBox": TYPE_SYNTAX_HIGHLIGHT,
-=======
         "epfl:keyVisualBox": TYPE_KEY_VISUAL,
->>>>>>> 94b02f7f
         "epfl:mapBox": TYPE_MAP
     }
 
@@ -111,15 +105,12 @@
         # files
         elif self.TYPE_FILES == self.type:
             self.set_box_files(element)
-<<<<<<< HEAD
         # syntaxHighlight
         elif self.TYPE_SYNTAX_HIGHLIGHT == self.type:
             self.set_box_syntax_highlight(element)
-=======
         # keyVisual
         elif self.TYPE_KEY_VISUAL == self.type:
             self.set_box_key_visuals(element)
->>>>>>> 94b02f7f
         elif self.TYPE_MAP == self.type:
             self.set_box_map(element)
         # unknown
@@ -261,13 +252,13 @@
         content += "</ul>"
         self.content = content
 
-<<<<<<< HEAD
     def set_box_syntax_highlight(self, element):
         """Set the attributes of a syntaxHighlight box"""
         content = "[enlighter]"
         content += Utils.get_tag_attribute(element, "code", "jahia:value")
         content += "[/enlighter]"
-=======
+        self.content = content
+
     def set_box_key_visuals(self, element):
         """Handles keyVisualBox, which is actually a carousel of images.
         For the carousel to work in wordpress, we need the media IDs of the images,
@@ -287,7 +278,6 @@
             image_url = '/' + image_url
             content += '<li><img src="{}" /></li>'.format(image_url)
         content += "</ul>"
->>>>>>> 94b02f7f
         self.content = content
 
     def _parse_links_to_list(self, element):
