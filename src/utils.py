--- conflicted
+++ resolved
@@ -50,14 +50,10 @@
             logging.debug("%s => %s", command, proc.stdout)
             # return output if got any, True otherwise
             if proc.stdout:
-<<<<<<< HEAD
                 # Second parameter "ignore" has been added because some plugins have 'strange' characters in their
                 # name so 'decode' is failing and exits the script. Adding "ignore" as parameter prevent script from
                 # exiting.
-                text = proc.stdout.decode(sys.stdout.encoding, "ignore")
-=======
-                text = proc.stdout.decode(encoding)
->>>>>>> d720c3d1
+                text = proc.stdout.decode(encoding, "ignore")
                 # get rid of final spaces, line return
                 logging.debug(text.strip())
                 return text.strip()
