<!-- markdownlint-disable -->
<h1 align="center" style="margin:1em">
  <a href="https://jahia2wp.readthedocs.org/">
    <img src="./docs/static/jahia2wp.png"
         alt="Markdownify"
         width="200"></a>
  <br />
  jahia2wp
</h1>

<h4 align="center">
  Control your migration from Jahia to WordPress
</h4>

<p align="center">
  <a href="http://jahia2wp.readthedocs.io/?badge=master">
    <img src="https://readthedocs.org/projects/jahia2wp/badge/?version=master"
         alt="RDT">
  </a>
  <a href="https://travis-ci.org/epfl-idevelop/jahia2wp">
    <img src="https://travis-ci.org/epfl-idevelop/jahia2wp.svg?branch=master"
         alt="Travis">
  </a>
  <a href="https://codecov.io/gh/epfl-idevelop/jahia2wp">
    <img src="https://codecov.io/gh/epfl-idevelop/jahia2wp/branch/master/graph/badge.svg" 
         alt="Codecov" />
  </a>
</p>
<br>

Table of contents
-----------------

<!-- TOC -->

- [Overview](#overview)
- [License](#license)
- [Roadmap](#roadmap)
- [Install](#install)
    - [Assumptions](#assumptions)
    - [Requirements](#requirements)
    - [Express setup (locally)](#express-setup-locally)
    - [Express setup (C2C)](#express-setup-c2c)
    - [Enter the container](#enter-the-container)
- [Usages](#usages)
    - [Export a Jahia website (zip file)](#export-a-jahia-website-zip-file)
    - [Create a new WordPress site](#create-a-new-wordpress-site)
    - [Information on a WordPress site](#information-on-a-wordpress-site)
    - [Inventory of WordPress sites for a given path (in a given env)](#inventory-of-wordpress-sites-for-a-given-path-in-a-given-env)
    - [Delete a WordPress site](#delete-a-wordpress-site)
    - [phpMyAdmin (locally)](#phpmyadmin-locally)
- [Contribution](#contribution)
    - [Testing](#testing)
    - [Guidelines](#guidelines)
    - [Code of Conduct](#code-of-conduct)
    - [Contributor list](#contributor-list)
- [Changelog](#changelog)

<!-- /TOC -->

## Overview

This repository will provide you with an amazing toolbox to migrate your old beloved Jahia website to a brand new WordPress one.

In the process, not only shall you **not** loose your data, but you shall also be able to control and drive the migration process, i.e:

- where to migrate: URLs of your new site
- what to migrate: all pages? only a group of pages?
- how to migrate: apply some filters to clean your HTML
- for whom to migrate: use gaspar accounts as admins


## License

[MIT license - Copyright (c) EPFL](./LICENSE)

<<<<<<< HEAD
=======
## Roadmap

We will first focus on automation and maintenance, with the objective of driving all the creation process from one shared spreadsheet (aka configuration source).

1. installing a functional WordPress to any given URL
1. configuring the website with supported plugins and the EPFL theme
1. applying those first two steps to every row of our configuration source
1. maintaining the website and the plugins

We will secondly add support for migration of a simple site:

1. Jahia text boxes, to WordPress pages
1. translation, hierarchy, sidebar

And lastly we will extend the support to other Jahia boxes, mainly thanks to WordPress shortcodes

- people, faq, actu, memento, infoscience, and so on ...
>>>>>>> ea7b246f

## Install

### Assumptions

You are a developer, with an experience of `git` and `python`.

In this documentation the code snippets will make the assumption that you clone the git repo into '`you@host:~$`'.

When it comes to the environment, we will use the following values in our examples:

- '`your-env`' for the project environment : that's ok for you if you work only locally. You need to use your environment name if you wotk on C2C infra.
- '`venv`' for the python virtual environment : keep this name like this, since some shortcuts (aliases) make use of it.

### Requirements

We have tried (hard) to make this process as smooth as possible, and to isolate most of the dependencies in a `docker` container. However, you still need to install a few things locally (head to [INSTALL_TOOLS.md](./docs/INSTALL_TOOLS.md) to get more details).

Be sure you meet the following requirements:

1. git
1. docker and docker-compose
1. make

Note that python is not in the requirements. You do not necessarily need it on your host since we will rely on docker's version.

### Express setup (locally)

![architecture locale](./docs/static/archi_local.jpg)

As some commands require `sudo`, you will be asked for your system password. The process will add a line line in your `.bashrc` (again: head to [INSTALL_TOOLS.md](./docs/INSTALL_TOOLS.md) to get more details):

    you@host:~$ git clone git@github.com:epfl-idevelop/jahia2wp.git
    you@host:~$ cd jahia2wp
    you@host:jahia2wp$ make bootstrap-local ( add ENV=your-env if you use a C2C environment name here if you have one)
    ...
    -> instructions to finish local setup

Simply run the instructions given in the last lines from the script.

Among them, `make exec` will log you in your container: you are now ready to jump to the next section, about [usages](#usage).

💡 If you want to use a nonstandard HTTP or HTTP/S port, you will need to [log in through phpMyAdmin](#phpmyadmin-locally) to [edit](https://codex.wordpress.org/Changing_The_Site_URL#Changing_the_URL_directly_in_the_database) `siteurl` in table `wp_options`, **prior to** testing your new site in the browser (or [clear the cache](https://stackoverflow.com/a/46632349/435004) if you forgot)

Did we mention that would you be looking for a more explicit process, feel free to follow the [detailed guide](./docs/INSTALL_DETAILED.md)? ;)

### Express setup (C2C)

![architecture Infra C2C](./docs/static/archi_infra_C2C.jpg)

You will need to ask C2C to add your public key in `authorized_keys` on the server.

    you@host:~$ export WP_ENV=your-env (<- use your C2C environment name here if you have one)
    you@host:~$ ssh -A -o SendEnv=WP_ENV www-data@exopgesrv55.epfl.ch -p 32222
    
    www-data@mgmt-x-xxx:/srv/your-env$ git clone git@github.com:epfl-idevelop/jahia2wp.git
    www-data@mgmt-x-xxx:/srv/your-env$ cd jahia2wp
    www-data@mgmt-x-xxx:/srv/your-env/jahia2wp$ cp /srv/.config/.env . (<- that will set the correct DB credentials for you)

You are now ready to jump to the next section, about [usages](#usage).

### Enter the container

In this section, we assume that you have been through all [the installation steps](#install), and you now have a bash running in your management container:

    # locally
    you@host:jahia2wp$ make exec
    www-data@xxx:/srv/your-env$

    # C2C infra
    you@host:~$ managwp
    www-data@mgmt-x-xxx:/srv/your-env$

The usage is independent from the environment. The same docker image is used in both case. The difference will come from the variables in the .env file. 

You can start with this useful alias:

    www-data@...:/srv/your-env$ vjahia2wp

The configuration of your python virtual environment will occur the first time you make use of it. Otherwise, it is simply activated and your are correctly set in your `src` dir:

    (venv) www-data@...:/srv/your-env/jahia2wp/src$ 


## Usages

For all examples given in this section, you should have completed the previous section. Therefore, the assumption is made that 

1. you are connected in your `mgmt` container (or in C2C infra),
1. and you used the alias `vjahia2wp` to activate your environment

From here you can use the python script jahia2wp.py. The option `-h` will give you details on available options

    python jahia2wp.py -h


### Export a Jahia website (zip file)

Provided that you have an admin access on Jahia for the website you wish to export, you can download a zip file with the content of your website.

You can set up credentials either through environment variables (e.g in your .env file) or through the command line interface. The zip file will be downloaded in the directory pointed out by `JAHIA_ZIP_PATH` (by default where you execute the command)

    # using credentials from .env
    #   JAHIA_USER = admin
    #   JAHIA_PASSWORD = secret
    #   JAHIA_HOST = localhost
    .../src$ python jahia2wp.py download dcsl
    INFO - your-env - session - http://localhost/administration - authenticating...
    INFO - your-env - download_site - saving response into dcsl_export_2017-10-11-11-08.zip...
    INFO - your-env - download_site - file downloaded in 0:00:00.121159

    # using credentials from command line (you will be prompted for password)
    .../src$ python jahia2wp.py download dcsl --username=foo
    Jahia password for user 'foo':
    INFO - your-env - session - http://localhost/administration - authenticating...
    INFO - your-env - download_site - saving response into ./dcsl_export_2017-10-11-11-13.zip...
    INFO - your-env - download_site - file downloaded in 0:00:00.121510



### Create a new WordPress site

Here are some examples with WordPress sites at different levels

    .../src$ python jahia2wp.py generate $WP_ENV http://localhost
    .../src$ python jahia2wp.py generate $WP_ENV http://localhost/folder/ --wp-title="Sous Site WP" --owner=235151
    .../src$ python jahia2wp.py generate $WP_ENV http://localhost/folder/niv3 --wp-title="Site Niv3 WP" --admin-password=foo

You can check that three new WordPresses are running on http://[localhost](http://localhost)/[folder](http://localhost/folder)/[niv3](http://localhost/folder/niv3).

You can access the [admin](http://localhost/folder/niv3/wp-admin) of the last one with the credentials `admin/foo`.

### Information on a WordPress site

To check if you have a wordpress properly configured:

    .../src$ python jahia2wp.py check $WP_ENV http://localhost/folder/niv3
    WordPress site valid and accessible at http://localhost/folder/niv3

To get the version of a given wordpress:

    .../src$ python jahia2wp.py version $WP_ENV http://localhost
    4.8

To get the admin users of a given wordpress

    .../src$ python jahia2wp.py admins $WP_ENV http://localhost/folder/
    admin:admin@example.com <administrator>
    user235151:user@epfl.ch <administrator>


### Inventory of WordPress sites for a given path (in a given env)

To look into the tree structure and list all valid/unvalid wordpress sites, with some info when they are valid:

    .../src$ python jahia2wp.py inventory $WP_ENV /srv/your-env/localhost
    INFO - your-env - inventory - Building inventory...
    path;valid;url;version;db_name;db_user;admins
    /srv/your-env/localhost/htdocs/;ok;http://localhost/;4.8.2;wp_dvyrgdywryrcmnkjnmonfzjv9ts4d;ce8clbbqyzeqta31;admin
    /srv/your-env/localhost/htdocs/folder;ok;http://localhost/folder;4.8;wp_snqi7wekjznhkfe1ggisr9jmqaqeo;o0ajktkeaygim7w9;admin
    /srv/your-env/localhost/htdocs/unittest;KO;;;;;
    INFO - your-env - inventory - Inventory made for /srv/your-env/localhost

### Delete a WordPress site

To delete the sites created in the previous section, you could do

    python jahia2wp.py clean $WP_ENV http://localhost/folder/niv3
    python jahia2wp.py clean $WP_ENV http://localhost
    python jahia2wp.py clean $WP_ENV http://localhost/folder/

### phpMyAdmin (locally)

A phpMyAdmin is available locally at [localhost:8080](http://localhost:8080), with the server and credentials defined in your .env file

## Contribution

There are a few ways where you can help out:

1. Submit [Github issues](https://github.com/epfl-idevelop/jahia2wp/issues) for any feature enhancements, bugs or documentation problems.
1. Fix open issues by sending PRs (please make sure you respect [flake8](http://flake8.pycqa.org/en/latest/) conventions and that all tests pass (see below)
1. Add documentation (written in [markdown](https://daringfireball.net/projects/markdown/))

### Testing

You can launch the tests either from your host:

    you@host:~/jahia2wp$ make test
    ...

Or from the management container:

    (venv) www-data@...:/srv/your-env/jahia2wp/src$ pytest
    ...

    (venv) www-data@...:/srv/your-env/jahia2wp/src$ cd .. 
    (venv) www-data@...:/srv/your-env/jahia2wp$ make test-raw
    ...

### Guidelines

Check out the [CONTRIBUTING.md page](./docs/CONTRIBUTING.md) for more details

### Code of Conduct

As detailed in [CODE_OF_CONDUCT.md](./docs/CODE_OF_CONDUCT.md), we pledge to making participation in our project and our community a harassment-free experience for everyone

### Contributor list

Big up to all the following people, without whom this project will not be

| | | |  |  |  | |
| :---: | :---: | :---: | :---: | :---: | :---: | :---: |
| [<img src="https://avatars0.githubusercontent.com/u/490665?v=4s=100" width="100px;"/><br /><sub>Manu B.</sub>](https://github.com/ebreton)<br /> | [<img src="https://avatars0.githubusercontent.com/u/2668031?v=4s=100" width="100px;"/><br /><sub>Manu J. </sub>](https://github.com/jaepetto)<br /> | [<img src="https://avatars0.githubusercontent.com/u/4997224?v=4s=100" width="100px;"/><br /><sub>Greg</sub>](https://github.com/GregLeBarbar)<br /> | [<img src="https://avatars0.githubusercontent.com/u/11942430?v=4s=100" width="100px;"/><br /><sub>Lulu</sub>](https://github.com/LuluTchab)<br /> | [<img src="https://avatars0.githubusercontent.com/u/25363740?v=4s=100" width="100px;"/><br /><sub>Laurent</sub>](https://github.com/lboatto)<br /> | [<img src="https://avatars0.githubusercontent.com/u/29034311?v=4s=100" width="100px;"/><br /><sub>Luc</sub>](https://github.com/lvenries)<br /> | <br /> | 
| [<img src="https://avatars0.githubusercontent.com/u/1629585?v=4s=100" width="100px;"/><br /><sub>Dominique</sub>](https://github.com/domq)<br /> | [<img src="https://avatars0.githubusercontent.com/u/176002?v=4s=100" width="100px;"/><br /><sub>Nicolas </sub>](https://github.com/ponstfrilus)<br /> | [<img src="https://avatars0.githubusercontent.com/u/28109?v=4s=100" width="100px;"/><br /><sub>CampToCamp</sub>](https://github.com/camptocamp)<br /> | <br /> | <br /> | | <br /> | <br /> | 

## Changelog

All notable changes to this project are documented in [CHANGELOG.md](./CHANGELOG.md).<|MERGE_RESOLUTION|>--- conflicted
+++ resolved
@@ -74,8 +74,6 @@
 
 [MIT license - Copyright (c) EPFL](./LICENSE)
 
-<<<<<<< HEAD
-=======
 ## Roadmap
 
 We will first focus on automation and maintenance, with the objective of driving all the creation process from one shared spreadsheet (aka configuration source).
@@ -93,7 +91,6 @@
 And lastly we will extend the support to other Jahia boxes, mainly thanks to WordPress shortcodes
 
 - people, faq, actu, memento, infoscience, and so on ...
->>>>>>> ea7b246f
 
 ## Install
 
@@ -295,7 +292,7 @@
 
 ### Guidelines
 
-Check out the [CONTRIBUTING.md page](./docs/CONTRIBUTING.md) for more details
+Check out [CONTRIBUTING.md](./docs/CONTRIBUTING.md) for more details
 
 ### Code of Conduct
 
