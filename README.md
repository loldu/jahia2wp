--- conflicted
+++ resolved
@@ -39,10 +39,7 @@
     - [Install from Github](#install-from-github)
     - [Install locally](#install-locally)
     - [Install in C2C infra](#install-in-c2c-infra)
-<<<<<<< HEAD
-=======
     - [Tip to connect to C2C](#tip-to-connect-to-c2c)
->>>>>>> 4f6deb1f
 - [Usage](#usage)
     - [Pre-requisites](#pre-requisites)
     - [Create a new wordpress site](#create-a-new-wordpress-site)
@@ -64,21 +61,12 @@
 > TODO: add animated gif of Jahia admin export ?
 
 In the process, not only shall you **not** loose your data, but you shall also be able to control and drive the migration process, i.e
-<<<<<<< HEAD
 
 - where to migrate: URLs of your new site
 - what to migrate: all pages ? groups of pages ?
 - how to migrate: apply some filters to clean your HTML
 - for whom to migrate: use gaspar accounts as admins
 
-=======
-
-- where to migrate: URLs of your new site
-- what to migrate: all pages ? groups of pages ?
-- how to migrate: apply some filters to clean your HTML
-- for whom to migrate: use gaspar accounts as admins
-
->>>>>>> 4f6deb1f
 > TODO: add diagram ?
 
 ## License
@@ -97,7 +85,6 @@
 Set your variable environments, by copying and adapting the provided sample file :
 
     you@host:~/jahia2wp$ cp local/.env.sample local/.env
-<<<<<<< HEAD
 
 If you only work locally, all the default values should work for you: you are done and you can jump to the [usage section](#usage).
 
@@ -140,73 +127,6 @@
     Creating phpmyadmin ... done
     Creating db ... done
     Creating httpd ... done
-    you@host:~/jahia2wp/local$ make run
-
-    www-data@4b01c9e89705:~$
-    # cd to your project directory
-    www-data@4b01c9e89705:~$ gowp
-    www-data@99a062ae942a:~/test/jahia2wp/local$
-
-You can now jump to the [usage](#usage) section.
-
-### Install in C2C infra
-
-Login to the management container (within VPN) and go to your environment:
-
-    you@host:~$ ssh -A www-data@exopgesrv55.epfl.ch -p 32222
-    www-data@mgmt-2-fffxv:~$ export WP_ENV=your-env
-    www-data@mgmt-2-fffxv:~$ cd $WP_ENV
-    www-data@mgmt-2-fffxv:~/your-env$
-
-> **FIXME**: [issue for C2C](https://github.com/camptocamp/epfl-os-wp/issues/3) to AcceptEnv WP_ENV
-> we will then be able to simpy do
-> 
->     you@host:~$ ssh -A -o SendEnv=WP_ENV www-data@exopgesrv55.epfl.ch -p 32222
->     www-data@mgmt-2-fffxv:~$ cd $WP_ENV
->     www-data@mgmt-2-fffxv:~/your-env$
-=======
-
-If you only work locally, all the default values should work for you: you are done and you can jump to the [usage section](#usage).
-
-Otherwise (i.e if you work on C2C infra), you want to modify a few default values : 
-
-    you@host:~/jahia2wp$ vi local/.env
-
-You will first adapt the value of `WP_ENV` to match the name of your environment on C2C infrastructure, as well as `MYSQL_SUPER_*` for the DB credentials :
-
-    WP_ENV?=your-env
-    MYSQL_DB_HOST?=db-host
-    MYSQL_SUPER_USER?=db-super-user
-    MYSQL_SUPER_PASSWORD?=db-secret
-
-As you are sharing the host with some other contributors, you want to modify a few more defaults of environment variables :
-
-    # still in ./local/.env ...
-    WP_TITLE?=Prefixed Site Name
-    WP_DB_NAME?=prefixed-db-name
-    MYSQL_WP_USER?=prefixed-username
-
-Note that you should keep the question mark in `?=`. That will allow you to override this value when calling `make`.
-
-### Install locally
-
-In order to work locally, there are three pre-requisites:
-
-1. been through the [Github section](#install-from-github) above
-1. docker and docker-compose installed
-1. camptocamp docker images built locally
-
-Head to [INSTALL_TOOLS.md](./docs/INSTALL_TOOLS.md) to get more details on docker setup.
-
-Start db, httpd containers and run your management container :
-
-    you@host:~/jahia2wp$ cd local
-    you@host:~/jahia2wp/local$ make up
-    Creating network "local_default" with the default driver
-    ...
-    Creating phpmyadmin ... done
-    Creating db ... done
-    Creating httpd ... done
 
 You can control that everything went ok by checking that 4 containers have been started (your ids will be different)
 
@@ -238,21 +158,11 @@
     you@host:~$ ssh -A -o SendEnv=WP_ENV www-data@exopgesrv55.epfl.ch -p 32222
     www-data@mgmt-x-xxx:~$ cd /srv/$WP_ENV
     www-data@mgmt-x-xxx:/srv/your-env$
->>>>>>> 4f6deb1f
 
 Setup the project from github as described in [Github section](#install-from-github)
 
 And move to your project directory
 
-<<<<<<< HEAD
-    www-data@mgmt-2-fffxv:~$ cd $WP_ENV/jahia2wp/local
-    www-data@mgmt-2-fffxv:~/your-env/jahia2wp/local$
-
-> **FIXME**: once [.bashrc sourced](https://github.com/camptocamp/epfl-os-wp/issues/4) at login, we can use the same alias as done locally
-> 
->     www-data@mgmt-2-fffxv:~$ gowp
->     www-data@mgmt-2-fffxv:~/your-env/jahia2wp/local$
-=======
     www-data@mgmt-x-xxx:where-ever-you-are$ gowp
     www-data@mgmt-x-xxx:/srv/your-env/jahia2wp/local$
 
@@ -268,7 +178,6 @@
     you@host:~$ managwp
     ...
     www-data@mgmt-x-xxx:~$ gowp
->>>>>>> 4f6deb1f
 
 You can now jump to the [usage](#usage) section.
 
@@ -276,14 +185,13 @@
 
 ### Pre-requisites
 
-<<<<<<< HEAD
-In this section, we assumed you have been throught all [installation steps](#install), and you now have a bash running in your management container
+In this section, we assumed you have been throught all [installation steps](#install), and you now have a bash running in your management container:
 
     # locally
-    www-data@99a062ae942a:~/test/jahia2wp/local$
+    www-data@xxx:~/test/jahia2wp/local$
 
     # C2C infra
-    www-data@mgmt-2-fffxv:~/your-env/jahia2wp/local$
+    www-data@mgmt-x-xxx:/srv/your-env/jahia2wp/local$
 
 The usage are independant from where you are. The same Makefile is used both locally and in C2C infra. Only the values of the variables from the .env file vary.
 
@@ -317,48 +225,6 @@
     rm -rf /srv/test/localhost
     cleaning up user and DB
 
-=======
-In this section, we assumed you have been throught all [installation steps](#install), and you now have a bash running in your management container:
-
-    # locally
-    www-data@xxx:~/test/jahia2wp/local$
-
-    # C2C infra
-    www-data@mgmt-x-xxx:/srv/your-env/jahia2wp/local$
-
-The usage are independant from where you are. The same Makefile is used both locally and in C2C infra. Only the values of the variables from the .env file vary.
-
-We will stick to the default values for the examples (which matches the locally setup with no modification)
-
-### Create a new wordpress site
-
-If you have been through the [usage pre-requisites](#pre-requisites). you only need to run `make install`. The default values will setup a site on localhost.
-
-    .../local$ make install
-    creating mySQL user
-    mkdir -p /srv/test/localhost/htdocs
-    wp core download --version=4.8 --path=/srv/test/localhost/htdocs
-    Downloading WordPress 4.8 (en_US)...
-    Success: WordPress downloaded.
-    wp config create --dbname=db1 --dbuser=user1 --dbpass=passw0rd --dbhost=db --path=/srv/test/localhost/htdocs
-    Success: Generated 'wp-config.php' file.
-    wp db create --path=/srv/test/localhost/htdocs
-    Success: Database created.
-    wp --allow-root core install --url=http://localhost --title="EB WP1" --admin_user=admin --admin_password=admin --admin_email=test@example.com --path=/srv/test/localhost/htdocs
-    sh: 1: /usr/sbin/sendmail: not found
-    Success: WordPress installed successfully.
-
-You can check that a new Wordpress is running on [localhost](http://localhost)
-
-### Delete wordpress site
-
-Onvce again, given you have been through the [usage pre-requisites](#pre-requisites), you only need to run `make clean`. The default values will dictate which site to delete (i.e localhost)
-
-    .../local$ make clean
-    rm -rf /srv/test/localhost
-    cleaning up user and DB
-
->>>>>>> 4f6deb1f
 ### phpMyAdmin (locally)
 
 A phpMyAdmin is available locally at [localhost:8080](http://localhost:8080), with the server and credentials defined in your .env file
