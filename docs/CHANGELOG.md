<!-- markdownlint-disable -->
# Changelog

All notable changes to this project will be documented in this file.

The format is based on [Keep a Changelog](http://keepachangelog.com/en/1.0.0/)
and this project adheres to [Semantic Versioning](http://semver.org/spec/v2.0.0.html).

Table of releases
-----------------

<!-- TOC depthFrom:2 depthTo:2 orderedList:false -->

<<<<<<< HEAD
- [[0.2.?] - 2017-11-?](#02---2017-11-)
- [[0.2.10] - 2017-11-?](#0210---2017-11-)
=======
- [[0.2.11] - 2017-11-08](#0211---2017-11-08)
- [[0.2.10] - 2017-11-08](#0210---2017-11-08)
>>>>>>> 0b122726
- [[0.2.9] - 2017-11-07](#029---2017-11-07)
- [[0.2.8] - 2017-11-06](#028---2017-11-06)
- [[0.2.7] - 2017-11-01](#027---2017-11-01)
- [[0.2.6] - 2017-10-31](#026---2017-10-31)
- [[0.2.5] - 2017-10-20](#025---2017-10-20)
- [[0.2.4] - 2017-10-19](#024---2017-10-19)
- [[0.2.3] - 2017-10-10](#023---2017-10-10)
- [[0.2.2] - 2017-10-08](#022---2017-10-08)
- [[0.2.1] - 2017-10-05](#021---2017-10-05)
- [2017-09-20](#2017-09-20)
- [[0.1.0] - 2017-09-14](#010---2017-09-14)

<!-- /TOC -->

<<<<<<< HEAD

## [0.2.?] - 2017-11-?
**[PR #64](https://github.com/epfl-idevelop/jahia2wp/pull/64)**

**High level changes:**

1. Possibilité de désinstaller un plugin (installé de base avec WordPress ou installé depuis une config générique).
1. Mise à jour de la liste des plugins (sans configuration) à installer 
1. Suppression automatique des plugins installés automatiquement avec WordPress et qui n'étaient pas dans la liste données dans l'issue #52
1. A noter que quand `simple-sitemap` est installé, la première fois qu'on retourne sur la page d'administration, on est redirigé sur la page de "démo" du plugin... pas trouvé où il était mis dans la DB qu'il fallait afficher cette page...

**Low level changes:**

1. Ajout de tests unitaires
1. Champ `action` ajouté dans le fichier de configuration YAML du plugin. Celui-ci permet de dire si on veut installer ou désinstaller un plugin. Si pas présent, c'est que le plugin doit être installé. Mise à jour du code en conséquence.
1. Correction d'un bug dans l'appel à la fonction d'extraction de la configuration d'un plugin.


## [0.2.10] - 2017-11-?
=======
## [0.2.11] - 2017-11-08
**[Issue #13](https://github.com/epfl-idevelop/jahia2wp/issues/13)**

**High level:**

1. Added miniorange generic configuration
2. Added miniorange sample specific configuration


## [0.2.10] - 2017-11-08
>>>>>>> 0b122726
**[PR #67](https://github.com/epfl-idevelop/jahia2wp/pull/67)**

**High level:**

1. la commande `clean` accepte de ne pas avoir de DB et nettoie tout de même les fichiers
1. les commandes `generate` et `generate-many` acceptent des accents dans le titre Wordpress
1. `generate-many` n'affiche pas de message d'erreur si on passe le meme SCIPER_ID dans les colonnes onwer et responsible

**Low level:**

1. ajout d'un test de génération de site (avec accent et même ids) dans test_wordpress
1. utilisation de `sys.stdout.encoding `dans run_command dans la commande
1. comme c'était déjà le cas pour le output -> l'encoding est passé en kwarg de la fonction


## [0.2.9] - 2017-11-07
**[PR #66](https://github.com/epfl-idevelop/jahia2wp/pull/66)**
**[PR #65](https://github.com/epfl-idevelop/jahia2wp/pull/65)**

**High level:**

1. Installation et configuration du plugin `MainWP-Child` avec clef "secrète"
1. Added procedure in HOWTOs to explain how to update WP php files from historical repository

**Low level:**

1. Extraction de la configuration du plugin `MainWP-Child` puis modification du nécessaire pour l'ajouter à la liste des plugins à installer.
1. La clef secrète est actuellement mise dans la configuration générique du plugin.
1. On ne créé plus d'instance de `WPSite` dans `jahia2wp.py`. C'est désormais fait dans `WPPluginConfigExtractor`
1. Ajout des scripts js pour le bon fonctionnement du menu déroulant du header EPFL: epfl-idevelop/jahiap#126
1. Le fichier "modernizr.custom.js" est renommé "modernizr.js": epfl-idevelop/jahiap#279
1. J'ai enlevé l'appel de toutes les images de fond inutiles dans la feuille de style epfl.scss (les images sont remplacées par des pictos avec FontAwesome): epfl-idevelop/jahiap#279

## [0.2.8] - 2017-11-06
**[PR #55](https://github.com/epfl-idevelop/jahia2wp/pull/55)**

**Updated Theme from following bugfixes on repo jahiap:**

Id | Description
-- | --
[240](https://github.com/epfl-idevelop/jahiap/issues/240) | Texte centré en vertical sur WP mais pas sur Jahia
[129](https://github.com/epfl-idevelop/jahiap/issues/129) | Les titres sont tout en majuscule
[188](https://github.com/epfl-idevelop/jahiap/issues/188) | Mauvais format des listes à puce
[92](https://github.com/epfl-idevelop/jahiap/issues/92) | Les ligne de tableau invisible sont visibles
[85](https://github.com/epfl-idevelop/jahiap/issues/85) | Menu déroulant "personnes" en haut à droite ne déroule pas
[192](https://github.com/epfl-idevelop/jahiap/issues/192) | Affichage d'un rectangle gris à la place d'une division vide
[170](https://github.com/epfl-idevelop/jahiap/issues/170) | La boite rouge dans le corps de page ne se colle pas à droite
[169](https://github.com/epfl-idevelop/jahiap/issues/169) | Une div se colle à gauche au lieu de flotter à droite
[89](https://github.com/epfl-idevelop/jahiap/issues/89) | Séparateur gris clair en trop dans les tableaux
[239](https://github.com/epfl-idevelop/jahiap/issues/239) | couleur de background de paragraphe manquante
[225](https://github.com/epfl-idevelop/jahiap/issues/225) | Dans les paragraphes des pages, il manque le surlignage en couleur de cert[...]

## [0.2.7] - 2017-11-01
**[PR #57](https://github.com/epfl-idevelop/jahia2wp/pull/57)**

**high level:**

1. new commands `backup` and `backup-many` to backup one single site or all sites in source of trust. 

        $ python jahia2wp.py backup $WP_ENV http://localhost
        ...
        $ python jahia2wp.py backup-many path/to/csv
        ...

1. Backups are `full` by default, but can be `inc`remental by using option `--backup-type`

        $ python jahia2wp.py backup $WP_ENV http://localhost --backup-type=inc
        ...
1. new environment variable `BACKUP_PATH` to define where to store backups (by default: `jahia2wp/data/backups`)

**low level:**

A backup of a WordPress site relies on a `WPConfig`, and is called/used in a similar way as `WPGenerator`. It creates three files:
- a `.tar` of all WP files (php, assets, media)
- a `.list` reference file for incremental backups
- a `.sql` dump of the database

Backups are stored in `BACKUP_PATH` (by default: `jahia2wp/data/backups`), with the following name convention: `<wp_site_name>[_<timestamp>]_fullN[_incM].<tar|list|sql>`

**DISCLAIMER:** next iteration might revise this structure for something more easily exploitable, such as:

    backups
    ├── site_1
    │   ├── 2017-10-31
    │   │   ├── full-201710310945.tar
    │   │   ├── inc-201711012300.tar
    │   │   ├── inc-201711022301.tar
    │   │   └── inc-201711032310.tar
    │   └── 2017-11-06
    │       └── full-201711060946.tar
    ├── site_2
    │   └── 2017-11-06
    │       ├── full-201711060947.tar
    │       └── inc-201711060946.tar
    └── site_3



## [0.2.6] - 2017-10-31
**[PR #54](https://github.com/epfl-idevelop/jahia2wp/pull/54)**

**High level changes:**

1. L'extraction des informations de configuration d'un plugin est faite de manière interactive (le script se met en attente jusqu'à ce que la configuration soit faite). Une option `extract-plugin-config` a été ajoutée à `jahia2wp.py`
2. les commandes `generate` et `generate-many` utilisent les nouveaux fichiers de configuration des plugins (YAML) de manière transparente pour installer et configurer les plugins

**DISCLAIMER :** Les fichiers de configuration sont pour l'instant créés manuellement, de manière indépendante de la source de vérité. Une prochaine itération reverra ce système pour redonner la main à la source de vérité, et pouvoir générer tous les fichiers de configuration automatiquement 

**Low level changes:**

1. le fichier config.py a été éclaté en config.py, plugins.py et themes.py
1. Les classes suivantes ont été ajoutées pour la gestion des plugins (dans plugins.py):
    - `WPPluginConfigManager` fourni des accès MySQL et des informations sur la structure des tables où sont stockées les informations de configuration des plugins
    - `WPPluginConfigExtractor` (hérite de `WPPluginConfigManager`) permet d'extraire les informations de configuration d'un plugin (stockées potentiellement dans X tables différentes) et de les sauver dans un fichier YAML
    - `WPPluginConfigRestore` (hérite de `WPPluginConfigManager`) permet de restaurer les informations de configuration d'un plugin à partir d'une instance de `WPPluginConfigInfos` (décrite ci-dessous).
    - `WPPluginConfigList` fourni la liste des plugins à installer/configurer pour un site web donné par un id unique (cet ID doit encore être ajouté dans la source de vérité).
    - `WPPluginConfigInfos` permet de reconstruire les informations de configuration d'un plugin à partir d'une configuration générique à X sites et d'une potentielle configuration spécifique pour un site donné. Ces informations sont ensuite utilisées par `WPPluginConfigRestore` afin d'être mises dans la DB.
1. Du fait que l'on doit potentiellement remettre des options dans d'autres tables que la table "options" et que WPCLI ne permet que d'ajouter des informations dans cette dite-table, l'utilisation d'un package pip (`PyMYSQL`) pour faire les requêtes dans la DB a été faite. WPCLI n'est donc plus utilisé pour mettre les options dans la DB, tout est fait depuis le package.
1. Pour ce qui est de la configuration spécifique des plugins, pour le moment, seule la table `options` est gérée par le code. 
1. Les nouvelles classes créées sont utilisées pour paramétrer les plugins lors de la génération d'un site.


## [0.2.5] - 2017-10-20
**[PR #51](https://github.com/epfl-idevelop/jahia2wp/pull/51)**

**high level:**

1. Installation and activation of plugins
  - add-to-any
  - BasicAuth
  - black-studio-tinymce-widget
  - tinymce-advanced
  - epfl_infoscience
1. Configuration of add-to-any
1. Create Main menu

**low level:**

- possibilité de surcharger le port ssh du conteneur de `mgmt` avec la variable `WP_PORT_SSHD`, et celui du conteneur phpmyadmin avec `WP_PORT_PHPMA`.

## [0.2.4] - 2017-10-19
**[PR #48](https://github.com/epfl-idevelop/jahia2wp/pull/48) & [PR #50](https://github.com/epfl-idevelop/jahia2wp/pull/50)**

**high level:**
1. added command `download`
1. added vars `JAHIA_*` in  `.env.sample`, please update your `.env` file to make use of the download command
1. Ajout d'un pull des images lorsque l'on fait un 'up'
1. Ajout d'une règle 'clean' pour nettoyer les fichiers WordPress et ceux de la DB en local.

**low level:**
1. migrate crawler from jahiap
1. break code into modules `SessionHandler`, `JahiaConfig`, `JahiaCrawler`
1. support username, password, host from either .env or CLI arguments
1. added tests


## [0.2.3] - 2017-10-10
**[PR #33](https://github.com/epfl-idevelop/jahia2wp/pull/33)**

**Features deprecated in 0.2.3**
1. `check-one`, `generate-one` and `clean-one` deprecated. 
   Use `check`, `generate` and `clean` instead

**high level:**
1. added command `version`
1. added command `admins`
1. added command `inventory`
1. improved command `check-one`: actually checks that config is ok with wp-cli
1. improved command `generate-one` with parameter `--admin-password` to force password for admin instead of creating a random one
1. improved CLI messages when running jahia2wp.py script


**low level:**
1. improved commands (`run_command`, `run_mysql`, `run_wp_cli`), which actually return output, do not display `stderr`, but keep it available on error cases
1. extended `Utils` to read csv from strings and to provide `run_command`
1. improved `WPSite` with a factory method which take openshift_env and path instead of url
1. improved model `WPUser` to get role
1. improved `WPRawConfig` which now gives access to wp-config variables, and users
openshift_env and url
1. used `veritas.validators` in wordpress models
1. added deprecated decorator in utils.py

**[PR #41](https://github.com/epfl-idevelop/jahia2wp/pull/41)**

No need to rely on fixed container names

- Find containers by com.docker.compose.service label in Travis
- Find the "mgmt" container by an ad-hoc label for "make exec"
- Inter-Docker references by host name (e.g. "db") keep working,
  thanks to Docker's magic

## [0.2.2] - 2017-10-08
**[PR #40](https://github.com/epfl-idevelop/jahia2wp/pull/40)**

Organize the Makefile rules to make them more fool-proof

- Make as many targets as possible idempotent (= won't hurt if run twice)
- Split out Makefile.mgmt for targets that only make sense from inside Docker; have that file show up as "the" Makefile from the container (by way of a Docker volume)
- Make the "make bootstrap-mgmt" step implicit for the interactive use case (vjahia2wp)

## [0.2.1] - 2017-10-05
**[Commit 7c0365e](https://github.com/epfl-idevelop/jahia2wp/commit/7c0365ee6f3c7e447f29440394b42d8aa478b3cb)**

- possibilité de surcharger les variables du Makefile `WP_ENV`, `WP_PORT_HTTP` et `WP_PORT_HTTPS` par les celles d'environnement ou par la ligne de commande (par exemple `WP_PORT_HTTP=81 WP_ENV=my-env make vars`)

**[PR #22](https://github.com/epfl-idevelop/jahia2wp/pull/22)**

- création et suppression d'un Wordpress (avec le thème EPFL) par `generate-one` et `clean-one`
- création de plusieurs sites à partir d'un CSV avec `generate-many`
- consolidation du docker-compose et du Makefile pour créer un environnement local identique à l'environnement de production. Description dans le `README` et le `INSTALL_DETAILED`

## 2017-09-20
**[PR #5](https://github.com/epfl-idevelop/jahia2wp/pull/5)**

- added .env(.sample) file to define all environment vars
- updated make, docker-compose consequently
- added phpmyadmin in docker-compose
- updated `README`

## [0.1.0] - 2017-09-14

- initial revision<|MERGE_RESOLUTION|>--- conflicted
+++ resolved
@@ -11,13 +11,9 @@
 
 <!-- TOC depthFrom:2 depthTo:2 orderedList:false -->
 
-<<<<<<< HEAD
 - [[0.2.?] - 2017-11-?](#02---2017-11-)
-- [[0.2.10] - 2017-11-?](#0210---2017-11-)
-=======
 - [[0.2.11] - 2017-11-08](#0211---2017-11-08)
 - [[0.2.10] - 2017-11-08](#0210---2017-11-08)
->>>>>>> 0b122726
 - [[0.2.9] - 2017-11-07](#029---2017-11-07)
 - [[0.2.8] - 2017-11-06](#028---2017-11-06)
 - [[0.2.7] - 2017-11-01](#027---2017-11-01)
@@ -32,7 +28,6 @@
 
 <!-- /TOC -->
 
-<<<<<<< HEAD
 
 ## [0.2.?] - 2017-11-?
 **[PR #64](https://github.com/epfl-idevelop/jahia2wp/pull/64)**
@@ -51,8 +46,6 @@
 1. Correction d'un bug dans l'appel à la fonction d'extraction de la configuration d'un plugin.
 
 
-## [0.2.10] - 2017-11-?
-=======
 ## [0.2.11] - 2017-11-08
 **[Issue #13](https://github.com/epfl-idevelop/jahia2wp/issues/13)**
 
@@ -63,7 +56,6 @@
 
 
 ## [0.2.10] - 2017-11-08
->>>>>>> 0b122726
 **[PR #67](https://github.com/epfl-idevelop/jahia2wp/pull/67)**
 
 **High level:**
