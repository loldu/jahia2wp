--- conflicted
+++ resolved
@@ -33,27 +33,21 @@
 
 **[PR #70](https://github.com/epfl-idevelop/jahia2wp/pull/70)**
 **[PR #75](https://github.com/epfl-idevelop/jahia2wp/pull/70)**
-<<<<<<< HEAD
+**[PR #76](https://github.com/epfl-idevelop/jahia2wp/pull/76)**
 **[PR #78](https://github.com/epfl-idevelop/jahia2wp/pull/78)**
-=======
-**[PR #76](https://github.com/epfl-idevelop/jahia2wp/pull/76)**
 **[PR #80](https://github.com/epfl-idevelop/jahia2wp/pull/80)**
 **[PR #81](https://github.com/epfl-idevelop/jahia2wp/pull/81)**
->>>>>>> 6c94a725
 
 **High level changes:**
 
 1. (#70) Infos de logging modifiées
 1. (#70) Ajout de la gestion de "use cases" d'installation/désinstallation" de plugins spécifiques
 1. (#75) added option `--force` on command `clean`
-<<<<<<< HEAD
+1. (#76) Nouvelle option pour lister les plugins (`list-plugins`) ajoutée dans `jahia2wp.py`. Elle permet de lister les plugins qui seront installés (ainsi que leur config si on la veut) pour un site (donné par `wp_env` et `wp_url`)
 1. (#78) Added documentation and template to create cronjobs on openshift
-=======
-1. (#76) Nouvelle option pour lister les plugins (`list-plugins`) ajoutée dans `jahia2wp.py`. Elle permet de lister les plugins qui seront installés (ainsi que leur config si on la veut) pour un site (donné par `wp_env` et `wp_url`)
 1. (#80) added auto-configuration of polylang (with two languages: fr, en)
 1. (#80) update `make vars` to display all env vars used in project
 1. (#81) Cette PR ajoute un test fonctionnel à savoir : tester l'upload d'un média dans un site WP.
->>>>>>> 6c94a725
 
 **Low level changes:**
 
