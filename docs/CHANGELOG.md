--- conflicted
+++ resolved
@@ -25,36 +25,24 @@
 
 <!-- /TOC -->
 
-<<<<<<< HEAD
-
-
-## [0.2.9] - 2017-11-07
-**[PR #65](https://github.com/epfl-idevelop/jahia2wp/pull/65)**
-
-**high level:**
-
-- Added procedure in HOWTOs to explain how to update WP php files from historical repository
-
-**low level:**
-
-- Ajout des scripts js pour le bon fonctionnement du menu déroulant du header EPFL: epfl-idevelop/jahiap#126
-- Le fichier "modernizr.custom.js" est renommé "modernizr.js": epfl-idevelop/jahiap#279
-- J'ai enlevé l'appel de toutes les images de fond inutiles dans la feuille de style epfl.scss (les images sont remplacées par des pictos avec FontAwesome): epfl-idevelop/jahiap#279
-=======
+
 ## [0.2.9] - 2017-11-07
 **[PR #66](https://github.com/epfl-idevelop/jahia2wp/pull/66)**
+**[PR #65](https://github.com/epfl-idevelop/jahia2wp/pull/65)**
 
 **High level:**
 
 1. Installation et configuration du plugin `MainWP-Child` avec clef "secrète"
+1. Added procedure in HOWTOs to explain how to update WP php files from historical repository
 
 **Low level:**
 
 1. Extraction de la configuration du plugin `MainWP-Child` puis modification du nécessaire pour l'ajouter à la liste des plugins à installer.
 1. La clef secrète est actuellement mise dans la configuration générique du plugin.
 1. On ne créé plus d'instance de `WPSite` dans `jahia2wp.py`. C'est désormais fait dans `WPPluginConfigExtractor` (déjà demandé dans PR64 mais refait aussi ici pour que ça soit propre également).
->>>>>>> 0b9249ae
-
+1. Ajout des scripts js pour le bon fonctionnement du menu déroulant du header EPFL: epfl-idevelop/jahiap#126
+1. Le fichier "modernizr.custom.js" est renommé "modernizr.js": epfl-idevelop/jahiap#279
+1. J'ai enlevé l'appel de toutes les images de fond inutiles dans la feuille de style epfl.scss (les images sont remplacées par des pictos avec FontAwesome): epfl-idevelop/jahiap#279
 
 ## [0.2.8] - 2017-11-06
 **[PR #55](https://github.com/epfl-idevelop/jahia2wp/pull/55)**
