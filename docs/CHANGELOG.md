<!-- markdownlint-disable -->
# Changelog

All notable changes to this project will be documented in this file.

The format is based on [Keep a Changelog](http://keepachangelog.com/en/1.0.0/)
and this project adheres to [Semantic Versioning](http://semver.org/spec/v2.0.0.html).

Table of releases
-----------------

<!-- TOC depthFrom:2 depthTo:2 orderedList:false -->

- [[0.2.13] - 2017-11-14/15](#0213---2017-11-1415)
- [[0.2.12] - 2017-11-09](#0212---2017-11-09)
- [[0.2.11] - 2017-11-08](#0211---2017-11-08)
- [[0.2.10] - 2017-11-08](#0210---2017-11-08)
- [[0.2.9] - 2017-11-07](#029---2017-11-07)
- [[0.2.8] - 2017-11-06](#028---2017-11-06)
- [[0.2.7] - 2017-11-01](#027---2017-11-01)
- [[0.2.6] - 2017-10-31](#026---2017-10-31)
- [[0.2.5] - 2017-10-20](#025---2017-10-20)
- [[0.2.4] - 2017-10-19](#024---2017-10-19)
- [[0.2.3] - 2017-10-10](#023---2017-10-10)
- [[0.2.2] - 2017-10-08](#022---2017-10-08)
- [[0.2.1] - 2017-10-05](#021---2017-10-05)
- [2017-09-20](#2017-09-20)
- [[0.1.0] - 2017-09-14](#010---2017-09-14)

<!-- /TOC -->

## [0.2.13] - 2017-11-14/15

**[PR #70](https://github.com/epfl-idevelop/jahia2wp/pull/70)**
<<<<<<< HEAD
**[PR #75](https://github.com/epfl-idevelop/jahia2wp/pull/75)**
**[PR #77](https://github.com/epfl-idevelop/jahia2wp/pull/77)**
=======
**[PR #75](https://github.com/epfl-idevelop/jahia2wp/pull/70)**
**[PR #76](https://github.com/epfl-idevelop/jahia2wp/pull/76)**
**[PR #80](https://github.com/epfl-idevelop/jahia2wp/pull/80)**
**[PR #81](https://github.com/epfl-idevelop/jahia2wp/pull/81)**
>>>>>>> 6c94a725

**High level changes:**

1. (#70) Infos de logging modifiées
1. (#70) Ajout de la gestion de "use cases" d'installation/désinstallation" de plugins spécifiques
1. (#75) added option `--force` on command `clean`
<<<<<<< HEAD
1. (#77) Need to reset DB (using 5.5 instead of 5.7) and containers (images location changed)
=======
1. (#76) Nouvelle option pour lister les plugins (`list-plugins`) ajoutée dans `jahia2wp.py`. Elle permet de lister les plugins qui seront installés (ainsi que leur config si on la veut) pour un site (donné par `wp_env` et `wp_url`)
1. (#80) added auto-configuration of polylang (with two languages: fr, en)
1. (#80) update `make vars` to display all env vars used in project
1. (#81) Cette PR ajoute un test fonctionnel à savoir : tester l'upload d'un média dans un site WP.
>>>>>>> 6c94a725

**Low level changes:**

1. (#70) Ajout de check si un plugin est installé ou pas avant de tenter de l'installer ou de le désinstaller.
1. (#75) removed IF EXISTS when dropping user.
1. (#75) by-passing check_config in jahia2wp.py:clean when using option --force
<<<<<<< HEAD
1. (#77) added Dockerfiles image to build up `httpd` and `mgmt` docker images
1. (#77) aligned mariaDB version (5.5) with the one used on C2C infra
=======
1. (#76) Fonction pour afficher une liste de plugins qui va être installée.
1. (#76) Pas de test spécifique ajouté pour ceci car c'est juste de l'affichage et la génération de la liste de plugins pour un site est déjà testée.
1. (#76) Modifications dans `test_jahia2wp.py` pour utiliser des variables pour les infos sur les sites à tester au lieu de hard-coder à chaque fois.
1. (#76) Modification de WPSite.name qui joue le role d'ID du site WordPress pour l'instant. Pour un sous-domaine, la valeur retournée est le sous-domaine à la place du FQDN
1. (#80) refactored code related to plugins -> new package `wordpress.plugins`
1. (#81) A noter que pour que les tests fonctionnent depuis le conteneur on utilise l'IP de Docker "172.17.0.1" qui potentiellement peut changer dans le futur.
>>>>>>> 6c94a725


## [0.2.12] - 2017-11-09
**[PR #64](https://github.com/epfl-idevelop/jahia2wp/pull/64)**

**High level changes:**

1. Possibilité de désinstaller un plugin (installé de base avec WordPress ou installé depuis une config générique).
1. Mise à jour de la liste des plugins (sans configuration) à installer 
1. Suppression automatique des plugins installés automatiquement avec WordPress et qui n'étaient pas dans la liste données dans l'issue #52
1. A noter que quand `simple-sitemap` est installé, la première fois qu'on retourne sur la page d'administration, on est redirigé sur la page de "démo" du plugin... pas trouvé où il était mis dans la DB qu'il fallait afficher cette page...

**Low level changes:**

1. Ajout de tests unitaires
1. Champ `action` ajouté dans le fichier de configuration YAML du plugin. Celui-ci permet de dire si on veut installer ou désinstaller un plugin. Si pas présent, c'est que le plugin doit être installé. Mise à jour du code en conséquence.
1. Correction d'un bug dans l'appel à la fonction d'extraction de la configuration d'un plugin.


## [0.2.11] - 2017-11-08
**[Issue #13](https://github.com/epfl-idevelop/jahia2wp/issues/13)**

**High level:**

1. Added miniorange generic configuration
2. Added miniorange sample specific configuration


## [0.2.10] - 2017-11-08
**[PR #67](https://github.com/epfl-idevelop/jahia2wp/pull/67)**

**High level:**

1. la commande `clean` accepte de ne pas avoir de DB et nettoie tout de même les fichiers
1. les commandes `generate` et `generate-many` acceptent des accents dans le titre Wordpress
1. `generate-many` n'affiche pas de message d'erreur si on passe le meme SCIPER_ID dans les colonnes onwer et responsible

**Low level:**

1. ajout d'un test de génération de site (avec accent et même ids) dans test_wordpress
1. utilisation de `sys.stdout.encoding `dans run_command dans la commande
1. comme c'était déjà le cas pour le output -> l'encoding est passé en kwarg de la fonction


## [0.2.9] - 2017-11-07
**[PR #66](https://github.com/epfl-idevelop/jahia2wp/pull/66)**
**[PR #65](https://github.com/epfl-idevelop/jahia2wp/pull/65)**

**High level:**

1. Installation et configuration du plugin `MainWP-Child` avec clef "secrète"
1. Added procedure in HOWTOs to explain how to update WP php files from historical repository

**Low level:**

1. Extraction de la configuration du plugin `MainWP-Child` puis modification du nécessaire pour l'ajouter à la liste des plugins à installer.
1. La clef secrète est actuellement mise dans la configuration générique du plugin.
1. On ne créé plus d'instance de `WPSite` dans `jahia2wp.py`. C'est désormais fait dans `WPPluginConfigExtractor`
1. Ajout des scripts js pour le bon fonctionnement du menu déroulant du header EPFL: epfl-idevelop/jahiap#126
1. Le fichier "modernizr.custom.js" est renommé "modernizr.js": epfl-idevelop/jahiap#279
1. J'ai enlevé l'appel de toutes les images de fond inutiles dans la feuille de style epfl.scss (les images sont remplacées par des pictos avec FontAwesome): epfl-idevelop/jahiap#279

## [0.2.8] - 2017-11-06
**[PR #55](https://github.com/epfl-idevelop/jahia2wp/pull/55)**

**Updated Theme from following bugfixes on repo jahiap:**

Id | Description
-- | --
[240](https://github.com/epfl-idevelop/jahiap/issues/240) | Texte centré en vertical sur WP mais pas sur Jahia
[129](https://github.com/epfl-idevelop/jahiap/issues/129) | Les titres sont tout en majuscule
[188](https://github.com/epfl-idevelop/jahiap/issues/188) | Mauvais format des listes à puce
[92](https://github.com/epfl-idevelop/jahiap/issues/92) | Les ligne de tableau invisible sont visibles
[85](https://github.com/epfl-idevelop/jahiap/issues/85) | Menu déroulant "personnes" en haut à droite ne déroule pas
[192](https://github.com/epfl-idevelop/jahiap/issues/192) | Affichage d'un rectangle gris à la place d'une division vide
[170](https://github.com/epfl-idevelop/jahiap/issues/170) | La boite rouge dans le corps de page ne se colle pas à droite
[169](https://github.com/epfl-idevelop/jahiap/issues/169) | Une div se colle à gauche au lieu de flotter à droite
[89](https://github.com/epfl-idevelop/jahiap/issues/89) | Séparateur gris clair en trop dans les tableaux
[239](https://github.com/epfl-idevelop/jahiap/issues/239) | couleur de background de paragraphe manquante
[225](https://github.com/epfl-idevelop/jahiap/issues/225) | Dans les paragraphes des pages, il manque le surlignage en couleur de cert[...]

## [0.2.7] - 2017-11-01
**[PR #57](https://github.com/epfl-idevelop/jahia2wp/pull/57)**

**high level:**

1. new commands `backup` and `backup-many` to backup one single site or all sites in source of trust. 

        $ python jahia2wp.py backup $WP_ENV http://localhost
        ...
        $ python jahia2wp.py backup-many path/to/csv
        ...

1. Backups are `full` by default, but can be `inc`remental by using option `--backup-type`

        $ python jahia2wp.py backup $WP_ENV http://localhost --backup-type=inc
        ...
1. new environment variable `BACKUP_PATH` to define where to store backups (by default: `jahia2wp/data/backups`)

**low level:**

A backup of a WordPress site relies on a `WPConfig`, and is called/used in a similar way as `WPGenerator`. It creates three files:
- a `.tar` of all WP files (php, assets, media)
- a `.list` reference file for incremental backups
- a `.sql` dump of the database

Backups are stored in `BACKUP_PATH` (by default: `jahia2wp/data/backups`), with the following name convention: `<wp_site_name>[_<timestamp>]_fullN[_incM].<tar|list|sql>`

**DISCLAIMER:** next iteration might revise this structure for something more easily exploitable, such as:

    backups
    ├── site_1
    │   ├── 2017-10-31
    │   │   ├── full-201710310945.tar
    │   │   ├── inc-201711012300.tar
    │   │   ├── inc-201711022301.tar
    │   │   └── inc-201711032310.tar
    │   └── 2017-11-06
    │       └── full-201711060946.tar
    ├── site_2
    │   └── 2017-11-06
    │       ├── full-201711060947.tar
    │       └── inc-201711060946.tar
    └── site_3



## [0.2.6] - 2017-10-31
**[PR #54](https://github.com/epfl-idevelop/jahia2wp/pull/54)**

**High level changes:**

1. L'extraction des informations de configuration d'un plugin est faite de manière interactive (le script se met en attente jusqu'à ce que la configuration soit faite). Une option `extract-plugin-config` a été ajoutée à `jahia2wp.py`
2. les commandes `generate` et `generate-many` utilisent les nouveaux fichiers de configuration des plugins (YAML) de manière transparente pour installer et configurer les plugins

**DISCLAIMER :** Les fichiers de configuration sont pour l'instant créés manuellement, de manière indépendante de la source de vérité. Une prochaine itération reverra ce système pour redonner la main à la source de vérité, et pouvoir générer tous les fichiers de configuration automatiquement 

**Low level changes:**

1. le fichier config.py a été éclaté en config.py, plugins.py et themes.py
1. Les classes suivantes ont été ajoutées pour la gestion des plugins (dans plugins.py):
    - `WPPluginConfigManager` fourni des accès MySQL et des informations sur la structure des tables où sont stockées les informations de configuration des plugins
    - `WPPluginConfigExtractor` (hérite de `WPPluginConfigManager`) permet d'extraire les informations de configuration d'un plugin (stockées potentiellement dans X tables différentes) et de les sauver dans un fichier YAML
    - `WPPluginConfigRestore` (hérite de `WPPluginConfigManager`) permet de restaurer les informations de configuration d'un plugin à partir d'une instance de `WPPluginConfigInfos` (décrite ci-dessous).
    - `WPPluginConfigList` fourni la liste des plugins à installer/configurer pour un site web donné par un id unique (cet ID doit encore être ajouté dans la source de vérité).
    - `WPPluginConfigInfos` permet de reconstruire les informations de configuration d'un plugin à partir d'une configuration générique à X sites et d'une potentielle configuration spécifique pour un site donné. Ces informations sont ensuite utilisées par `WPPluginConfigRestore` afin d'être mises dans la DB.
1. Du fait que l'on doit potentiellement remettre des options dans d'autres tables que la table "options" et que WPCLI ne permet que d'ajouter des informations dans cette dite-table, l'utilisation d'un package pip (`PyMYSQL`) pour faire les requêtes dans la DB a été faite. WPCLI n'est donc plus utilisé pour mettre les options dans la DB, tout est fait depuis le package.
1. Pour ce qui est de la configuration spécifique des plugins, pour le moment, seule la table `options` est gérée par le code. 
1. Les nouvelles classes créées sont utilisées pour paramétrer les plugins lors de la génération d'un site.


## [0.2.5] - 2017-10-20
**[PR #51](https://github.com/epfl-idevelop/jahia2wp/pull/51)**

**high level:**

1. Installation and activation of plugins
  - add-to-any
  - BasicAuth
  - black-studio-tinymce-widget
  - tinymce-advanced
  - epfl_infoscience
1. Configuration of add-to-any
1. Create Main menu

**low level:**

- possibilité de surcharger le port ssh du conteneur de `mgmt` avec la variable `WP_PORT_SSHD`, et celui du conteneur phpmyadmin avec `WP_PORT_PHPMA`.

## [0.2.4] - 2017-10-19
**[PR #48](https://github.com/epfl-idevelop/jahia2wp/pull/48) & [PR #50](https://github.com/epfl-idevelop/jahia2wp/pull/50)**

**high level:**
1. added command `download`
1. added vars `JAHIA_*` in  `.env.sample`, please update your `.env` file to make use of the download command
1. Ajout d'un pull des images lorsque l'on fait un 'up'
1. Ajout d'une règle 'clean' pour nettoyer les fichiers WordPress et ceux de la DB en local.

**low level:**
1. migrate crawler from jahiap
1. break code into modules `SessionHandler`, `JahiaConfig`, `JahiaCrawler`
1. support username, password, host from either .env or CLI arguments
1. added tests


## [0.2.3] - 2017-10-10
**[PR #33](https://github.com/epfl-idevelop/jahia2wp/pull/33)**

**Features deprecated in 0.2.3**
1. `check-one`, `generate-one` and `clean-one` deprecated. 
   Use `check`, `generate` and `clean` instead

**high level:**
1. added command `version`
1. added command `admins`
1. added command `inventory`
1. improved command `check-one`: actually checks that config is ok with wp-cli
1. improved command `generate-one` with parameter `--admin-password` to force password for admin instead of creating a random one
1. improved CLI messages when running jahia2wp.py script


**low level:**
1. improved commands (`run_command`, `run_mysql`, `run_wp_cli`), which actually return output, do not display `stderr`, but keep it available on error cases
1. extended `Utils` to read csv from strings and to provide `run_command`
1. improved `WPSite` with a factory method which take openshift_env and path instead of url
1. improved model `WPUser` to get role
1. improved `WPRawConfig` which now gives access to wp-config variables, and users
openshift_env and url
1. used `veritas.validators` in wordpress models
1. added deprecated decorator in utils.py

**[PR #41](https://github.com/epfl-idevelop/jahia2wp/pull/41)**

No need to rely on fixed container names

- Find containers by com.docker.compose.service label in Travis
- Find the "mgmt" container by an ad-hoc label for "make exec"
- Inter-Docker references by host name (e.g. "db") keep working,
  thanks to Docker's magic

## [0.2.2] - 2017-10-08
**[PR #40](https://github.com/epfl-idevelop/jahia2wp/pull/40)**

Organize the Makefile rules to make them more fool-proof

- Make as many targets as possible idempotent (= won't hurt if run twice)
- Split out Makefile.mgmt for targets that only make sense from inside Docker; have that file show up as "the" Makefile from the container (by way of a Docker volume)
- Make the "make bootstrap-mgmt" step implicit for the interactive use case (vjahia2wp)

## [0.2.1] - 2017-10-05
**[Commit 7c0365e](https://github.com/epfl-idevelop/jahia2wp/commit/7c0365ee6f3c7e447f29440394b42d8aa478b3cb)**

- possibilité de surcharger les variables du Makefile `WP_ENV`, `WP_PORT_HTTP` et `WP_PORT_HTTPS` par les celles d'environnement ou par la ligne de commande (par exemple `WP_PORT_HTTP=81 WP_ENV=my-env make vars`)

**[PR #22](https://github.com/epfl-idevelop/jahia2wp/pull/22)**

- création et suppression d'un Wordpress (avec le thème EPFL) par `generate-one` et `clean-one`
- création de plusieurs sites à partir d'un CSV avec `generate-many`
- consolidation du docker-compose et du Makefile pour créer un environnement local identique à l'environnement de production. Description dans le `README` et le `INSTALL_DETAILED`

## 2017-09-20
**[PR #5](https://github.com/epfl-idevelop/jahia2wp/pull/5)**

- added .env(.sample) file to define all environment vars
- updated make, docker-compose consequently
- added phpmyadmin in docker-compose
- updated `README`

## [0.1.0] - 2017-09-14

- initial revision<|MERGE_RESOLUTION|>--- conflicted
+++ resolved
@@ -32,46 +32,36 @@
 ## [0.2.13] - 2017-11-14/15
 
 **[PR #70](https://github.com/epfl-idevelop/jahia2wp/pull/70)**
-<<<<<<< HEAD
 **[PR #75](https://github.com/epfl-idevelop/jahia2wp/pull/75)**
+**[PR #76](https://github.com/epfl-idevelop/jahia2wp/pull/76)**
 **[PR #77](https://github.com/epfl-idevelop/jahia2wp/pull/77)**
-=======
-**[PR #75](https://github.com/epfl-idevelop/jahia2wp/pull/70)**
-**[PR #76](https://github.com/epfl-idevelop/jahia2wp/pull/76)**
 **[PR #80](https://github.com/epfl-idevelop/jahia2wp/pull/80)**
 **[PR #81](https://github.com/epfl-idevelop/jahia2wp/pull/81)**
->>>>>>> 6c94a725
 
 **High level changes:**
 
 1. (#70) Infos de logging modifiées
 1. (#70) Ajout de la gestion de "use cases" d'installation/désinstallation" de plugins spécifiques
 1. (#75) added option `--force` on command `clean`
-<<<<<<< HEAD
+1. (#76) Nouvelle option pour lister les plugins (`list-plugins`) ajoutée dans `jahia2wp.py`. Elle permet de lister les plugins qui seront installés (ainsi que leur config si on la veut) pour un site (donné par `wp_env` et `wp_url`)
 1. (#77) Need to reset DB (using 5.5 instead of 5.7) and containers (images location changed)
-=======
-1. (#76) Nouvelle option pour lister les plugins (`list-plugins`) ajoutée dans `jahia2wp.py`. Elle permet de lister les plugins qui seront installés (ainsi que leur config si on la veut) pour un site (donné par `wp_env` et `wp_url`)
 1. (#80) added auto-configuration of polylang (with two languages: fr, en)
 1. (#80) update `make vars` to display all env vars used in project
 1. (#81) Cette PR ajoute un test fonctionnel à savoir : tester l'upload d'un média dans un site WP.
->>>>>>> 6c94a725
 
 **Low level changes:**
 
 1. (#70) Ajout de check si un plugin est installé ou pas avant de tenter de l'installer ou de le désinstaller.
 1. (#75) removed IF EXISTS when dropping user.
 1. (#75) by-passing check_config in jahia2wp.py:clean when using option --force
-<<<<<<< HEAD
-1. (#77) added Dockerfiles image to build up `httpd` and `mgmt` docker images
-1. (#77) aligned mariaDB version (5.5) with the one used on C2C infra
-=======
 1. (#76) Fonction pour afficher une liste de plugins qui va être installée.
 1. (#76) Pas de test spécifique ajouté pour ceci car c'est juste de l'affichage et la génération de la liste de plugins pour un site est déjà testée.
 1. (#76) Modifications dans `test_jahia2wp.py` pour utiliser des variables pour les infos sur les sites à tester au lieu de hard-coder à chaque fois.
 1. (#76) Modification de WPSite.name qui joue le role d'ID du site WordPress pour l'instant. Pour un sous-domaine, la valeur retournée est le sous-domaine à la place du FQDN
+1. (#77) added Dockerfiles image to build up `httpd` and `mgmt` docker images
+1. (#77) aligned mariaDB version (5.5) with the one used on C2C infra
 1. (#80) refactored code related to plugins -> new package `wordpress.plugins`
 1. (#81) A noter que pour que les tests fonctionnent depuis le conteneur on utilise l'IP de Docker "172.17.0.1" qui potentiellement peut changer dans le futur.
->>>>>>> 6c94a725
 
 
 ## [0.2.12] - 2017-11-09
