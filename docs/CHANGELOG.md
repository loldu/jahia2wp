<!-- markdownlint-disable -->
# Changelog

All notable changes to this project will be documented in this file.

The format is based on [Keep a Changelog](http://keepachangelog.com/en/1.0.0/)
and this project adheres to [Semantic Versioning](http://semver.org/spec/v2.0.0.html).

Table of releases
-----------------

<!-- TOC depthFrom:2 depthTo:2 orderedList:false -->

<<<<<<< HEAD
- [[0.2.?] - 2017-11-?](#02---2017-11-)
=======
- [[0.2.13] - 2017-11-14](#0213---2017-11-14)
>>>>>>> 0bf4d642
- [[0.2.12] - 2017-11-09](#0212---2017-11-09)
- [[0.2.11] - 2017-11-08](#0211---2017-11-08)
- [[0.2.10] - 2017-11-08](#0210---2017-11-08)
- [[0.2.9] - 2017-11-07](#029---2017-11-07)
- [[0.2.8] - 2017-11-06](#028---2017-11-06)
- [[0.2.7] - 2017-11-01](#027---2017-11-01)
- [[0.2.6] - 2017-10-31](#026---2017-10-31)
- [[0.2.5] - 2017-10-20](#025---2017-10-20)
- [[0.2.4] - 2017-10-19](#024---2017-10-19)
- [[0.2.3] - 2017-10-10](#023---2017-10-10)
- [[0.2.2] - 2017-10-08](#022---2017-10-08)
- [[0.2.1] - 2017-10-05](#021---2017-10-05)
- [2017-09-20](#2017-09-20)
- [[0.1.0] - 2017-09-14](#010---2017-09-14)

<!-- /TOC -->

## [0.2.13] - 2017-11-14

**[PR #70](https://github.com/epfl-idevelop/jahia2wp/pull/70)**
**[PR #75](https://github.com/epfl-idevelop/jahia2wp/pull/70)**

**High level changes:**

1. (#70) Infos de logging modifiées
1. (#70) Ajout de la gestion de "use cases" d'installation/désinstallation" de plugins spécifiques
1. (#75) added option `--force` on command `clean`

**Low level changes:**

1. (#70) Ajout de check si un plugin est installé ou pas avant de tenter de l'installer ou de le désinstaller.
1. (#75) removed IF EXISTS when dropping user.
1. (#75) by-passing check_config in jahia2wp.py:clean when using option --force


## [0.2.?] - 2017-11-?

**High level:**

1. New WP site has EPFL look and feel
1. Columns `installs_locked` and `updates_automatic` from source of trust are now taken into account

**Low level:**

1. PluginList takes into account the values from `installs_locked` and `updates_automatic`
1. If installed, those two plugins are installed in mu-plugin (in order to forbid their removal)


## [0.2.12] - 2017-11-09
**[PR #64](https://github.com/epfl-idevelop/jahia2wp/pull/64)**

**High level changes:**

1. Possibilité de désinstaller un plugin (installé de base avec WordPress ou installé depuis une config générique).
1. Mise à jour de la liste des plugins (sans configuration) à installer 
1. Suppression automatique des plugins installés automatiquement avec WordPress et qui n'étaient pas dans la liste données dans l'issue #52
1. A noter que quand `simple-sitemap` est installé, la première fois qu'on retourne sur la page d'administration, on est redirigé sur la page de "démo" du plugin... pas trouvé où il était mis dans la DB qu'il fallait afficher cette page...

**Low level changes:**

1. Ajout de tests unitaires
1. Champ `action` ajouté dans le fichier de configuration YAML du plugin. Celui-ci permet de dire si on veut installer ou désinstaller un plugin. Si pas présent, c'est que le plugin doit être installé. Mise à jour du code en conséquence.
1. Correction d'un bug dans l'appel à la fonction d'extraction de la configuration d'un plugin.


## [0.2.11] - 2017-11-08
**[Issue #13](https://github.com/epfl-idevelop/jahia2wp/issues/13)**

**High level:**

1. Added miniorange generic configuration
2. Added miniorange sample specific configuration


## [0.2.10] - 2017-11-08
**[PR #67](https://github.com/epfl-idevelop/jahia2wp/pull/67)**

**High level:**

1. la commande `clean` accepte de ne pas avoir de DB et nettoie tout de même les fichiers
1. les commandes `generate` et `generate-many` acceptent des accents dans le titre Wordpress
1. `generate-many` n'affiche pas de message d'erreur si on passe le meme SCIPER_ID dans les colonnes onwer et responsible

**Low level:**

1. ajout d'un test de génération de site (avec accent et même ids) dans test_wordpress
1. utilisation de `sys.stdout.encoding `dans run_command dans la commande
1. comme c'était déjà le cas pour le output -> l'encoding est passé en kwarg de la fonction


## [0.2.9] - 2017-11-07
**[PR #66](https://github.com/epfl-idevelop/jahia2wp/pull/66)**
**[PR #65](https://github.com/epfl-idevelop/jahia2wp/pull/65)**

**High level:**

1. Installation et configuration du plugin `MainWP-Child` avec clef "secrète"
1. Added procedure in HOWTOs to explain how to update WP php files from historical repository

**Low level:**

1. Extraction de la configuration du plugin `MainWP-Child` puis modification du nécessaire pour l'ajouter à la liste des plugins à installer.
1. La clef secrète est actuellement mise dans la configuration générique du plugin.
1. On ne créé plus d'instance de `WPSite` dans `jahia2wp.py`. C'est désormais fait dans `WPPluginConfigExtractor`
1. Ajout des scripts js pour le bon fonctionnement du menu déroulant du header EPFL: epfl-idevelop/jahiap#126
1. Le fichier "modernizr.custom.js" est renommé "modernizr.js": epfl-idevelop/jahiap#279
1. J'ai enlevé l'appel de toutes les images de fond inutiles dans la feuille de style epfl.scss (les images sont remplacées par des pictos avec FontAwesome): epfl-idevelop/jahiap#279

## [0.2.8] - 2017-11-06
**[PR #55](https://github.com/epfl-idevelop/jahia2wp/pull/55)**

**Updated Theme from following bugfixes on repo jahiap:**

Id | Description
-- | --
[240](https://github.com/epfl-idevelop/jahiap/issues/240) | Texte centré en vertical sur WP mais pas sur Jahia
[129](https://github.com/epfl-idevelop/jahiap/issues/129) | Les titres sont tout en majuscule
[188](https://github.com/epfl-idevelop/jahiap/issues/188) | Mauvais format des listes à puce
[92](https://github.com/epfl-idevelop/jahiap/issues/92) | Les ligne de tableau invisible sont visibles
[85](https://github.com/epfl-idevelop/jahiap/issues/85) | Menu déroulant "personnes" en haut à droite ne déroule pas
[192](https://github.com/epfl-idevelop/jahiap/issues/192) | Affichage d'un rectangle gris à la place d'une division vide
[170](https://github.com/epfl-idevelop/jahiap/issues/170) | La boite rouge dans le corps de page ne se colle pas à droite
[169](https://github.com/epfl-idevelop/jahiap/issues/169) | Une div se colle à gauche au lieu de flotter à droite
[89](https://github.com/epfl-idevelop/jahiap/issues/89) | Séparateur gris clair en trop dans les tableaux
[239](https://github.com/epfl-idevelop/jahiap/issues/239) | couleur de background de paragraphe manquante
[225](https://github.com/epfl-idevelop/jahiap/issues/225) | Dans les paragraphes des pages, il manque le surlignage en couleur de cert[...]

## [0.2.7] - 2017-11-01
**[PR #57](https://github.com/epfl-idevelop/jahia2wp/pull/57)**

**high level:**

1. new commands `backup` and `backup-many` to backup one single site or all sites in source of trust. 

        $ python jahia2wp.py backup $WP_ENV http://localhost
        ...
        $ python jahia2wp.py backup-many path/to/csv
        ...

1. Backups are `full` by default, but can be `inc`remental by using option `--backup-type`

        $ python jahia2wp.py backup $WP_ENV http://localhost --backup-type=inc
        ...
1. new environment variable `BACKUP_PATH` to define where to store backups (by default: `jahia2wp/data/backups`)

**low level:**

A backup of a WordPress site relies on a `WPConfig`, and is called/used in a similar way as `WPGenerator`. It creates three files:
- a `.tar` of all WP files (php, assets, media)
- a `.list` reference file for incremental backups
- a `.sql` dump of the database

Backups are stored in `BACKUP_PATH` (by default: `jahia2wp/data/backups`), with the following name convention: `<wp_site_name>[_<timestamp>]_fullN[_incM].<tar|list|sql>`

**DISCLAIMER:** next iteration might revise this structure for something more easily exploitable, such as:

    backups
    ├── site_1
    │   ├── 2017-10-31
    │   │   ├── full-201710310945.tar
    │   │   ├── inc-201711012300.tar
    │   │   ├── inc-201711022301.tar
    │   │   └── inc-201711032310.tar
    │   └── 2017-11-06
    │       └── full-201711060946.tar
    ├── site_2
    │   └── 2017-11-06
    │       ├── full-201711060947.tar
    │       └── inc-201711060946.tar
    └── site_3



## [0.2.6] - 2017-10-31
**[PR #54](https://github.com/epfl-idevelop/jahia2wp/pull/54)**

**High level changes:**

1. L'extraction des informations de configuration d'un plugin est faite de manière interactive (le script se met en attente jusqu'à ce que la configuration soit faite). Une option `extract-plugin-config` a été ajoutée à `jahia2wp.py`
2. les commandes `generate` et `generate-many` utilisent les nouveaux fichiers de configuration des plugins (YAML) de manière transparente pour installer et configurer les plugins

**DISCLAIMER :** Les fichiers de configuration sont pour l'instant créés manuellement, de manière indépendante de la source de vérité. Une prochaine itération reverra ce système pour redonner la main à la source de vérité, et pouvoir générer tous les fichiers de configuration automatiquement 

**Low level changes:**

1. le fichier config.py a été éclaté en config.py, plugins.py et themes.py
1. Les classes suivantes ont été ajoutées pour la gestion des plugins (dans plugins.py):
    - `WPPluginConfigManager` fourni des accès MySQL et des informations sur la structure des tables où sont stockées les informations de configuration des plugins
    - `WPPluginConfigExtractor` (hérite de `WPPluginConfigManager`) permet d'extraire les informations de configuration d'un plugin (stockées potentiellement dans X tables différentes) et de les sauver dans un fichier YAML
    - `WPPluginConfigRestore` (hérite de `WPPluginConfigManager`) permet de restaurer les informations de configuration d'un plugin à partir d'une instance de `WPPluginConfigInfos` (décrite ci-dessous).
    - `WPPluginConfigList` fourni la liste des plugins à installer/configurer pour un site web donné par un id unique (cet ID doit encore être ajouté dans la source de vérité).
    - `WPPluginConfigInfos` permet de reconstruire les informations de configuration d'un plugin à partir d'une configuration générique à X sites et d'une potentielle configuration spécifique pour un site donné. Ces informations sont ensuite utilisées par `WPPluginConfigRestore` afin d'être mises dans la DB.
1. Du fait que l'on doit potentiellement remettre des options dans d'autres tables que la table "options" et que WPCLI ne permet que d'ajouter des informations dans cette dite-table, l'utilisation d'un package pip (`PyMYSQL`) pour faire les requêtes dans la DB a été faite. WPCLI n'est donc plus utilisé pour mettre les options dans la DB, tout est fait depuis le package.
1. Pour ce qui est de la configuration spécifique des plugins, pour le moment, seule la table `options` est gérée par le code. 
1. Les nouvelles classes créées sont utilisées pour paramétrer les plugins lors de la génération d'un site.


## [0.2.5] - 2017-10-20
**[PR #51](https://github.com/epfl-idevelop/jahia2wp/pull/51)**

**high level:**

1. Installation and activation of plugins
  - add-to-any
  - BasicAuth
  - black-studio-tinymce-widget
  - tinymce-advanced
  - epfl_infoscience
1. Configuration of add-to-any
1. Create Main menu

**low level:**

- possibilité de surcharger le port ssh du conteneur de `mgmt` avec la variable `WP_PORT_SSHD`, et celui du conteneur phpmyadmin avec `WP_PORT_PHPMA`.

## [0.2.4] - 2017-10-19
**[PR #48](https://github.com/epfl-idevelop/jahia2wp/pull/48) & [PR #50](https://github.com/epfl-idevelop/jahia2wp/pull/50)**

**high level:**
1. added command `download`
1. added vars `JAHIA_*` in  `.env.sample`, please update your `.env` file to make use of the download command
1. Ajout d'un pull des images lorsque l'on fait un 'up'
1. Ajout d'une règle 'clean' pour nettoyer les fichiers WordPress et ceux de la DB en local.

**low level:**
1. migrate crawler from jahiap
1. break code into modules `SessionHandler`, `JahiaConfig`, `JahiaCrawler`
1. support username, password, host from either .env or CLI arguments
1. added tests


## [0.2.3] - 2017-10-10
**[PR #33](https://github.com/epfl-idevelop/jahia2wp/pull/33)**

**Features deprecated in 0.2.3**
1. `check-one`, `generate-one` and `clean-one` deprecated. 
   Use `check`, `generate` and `clean` instead

**high level:**
1. added command `version`
1. added command `admins`
1. added command `inventory`
1. improved command `check-one`: actually checks that config is ok with wp-cli
1. improved command `generate-one` with parameter `--admin-password` to force password for admin instead of creating a random one
1. improved CLI messages when running jahia2wp.py script


**low level:**
1. improved commands (`run_command`, `run_mysql`, `run_wp_cli`), which actually return output, do not display `stderr`, but keep it available on error cases
1. extended `Utils` to read csv from strings and to provide `run_command`
1. improved `WPSite` with a factory method which take openshift_env and path instead of url
1. improved model `WPUser` to get role
1. improved `WPRawConfig` which now gives access to wp-config variables, and users
openshift_env and url
1. used `veritas.validators` in wordpress models
1. added deprecated decorator in utils.py

**[PR #41](https://github.com/epfl-idevelop/jahia2wp/pull/41)**

No need to rely on fixed container names

- Find containers by com.docker.compose.service label in Travis
- Find the "mgmt" container by an ad-hoc label for "make exec"
- Inter-Docker references by host name (e.g. "db") keep working,
  thanks to Docker's magic

## [0.2.2] - 2017-10-08
**[PR #40](https://github.com/epfl-idevelop/jahia2wp/pull/40)**

Organize the Makefile rules to make them more fool-proof

- Make as many targets as possible idempotent (= won't hurt if run twice)
- Split out Makefile.mgmt for targets that only make sense from inside Docker; have that file show up as "the" Makefile from the container (by way of a Docker volume)
- Make the "make bootstrap-mgmt" step implicit for the interactive use case (vjahia2wp)

## [0.2.1] - 2017-10-05
**[Commit 7c0365e](https://github.com/epfl-idevelop/jahia2wp/commit/7c0365ee6f3c7e447f29440394b42d8aa478b3cb)**

- possibilité de surcharger les variables du Makefile `WP_ENV`, `WP_PORT_HTTP` et `WP_PORT_HTTPS` par les celles d'environnement ou par la ligne de commande (par exemple `WP_PORT_HTTP=81 WP_ENV=my-env make vars`)

**[PR #22](https://github.com/epfl-idevelop/jahia2wp/pull/22)**

- création et suppression d'un Wordpress (avec le thème EPFL) par `generate-one` et `clean-one`
- création de plusieurs sites à partir d'un CSV avec `generate-many`
- consolidation du docker-compose et du Makefile pour créer un environnement local identique à l'environnement de production. Description dans le `README` et le `INSTALL_DETAILED`

## 2017-09-20
**[PR #5](https://github.com/epfl-idevelop/jahia2wp/pull/5)**

- added .env(.sample) file to define all environment vars
- updated make, docker-compose consequently
- added phpmyadmin in docker-compose
- updated `README`

## [0.1.0] - 2017-09-14

- initial revision<|MERGE_RESOLUTION|>--- conflicted
+++ resolved
@@ -11,11 +11,8 @@
 
 <!-- TOC depthFrom:2 depthTo:2 orderedList:false -->
 
-<<<<<<< HEAD
 - [[0.2.?] - 2017-11-?](#02---2017-11-)
-=======
 - [[0.2.13] - 2017-11-14](#0213---2017-11-14)
->>>>>>> 0bf4d642
 - [[0.2.12] - 2017-11-09](#0212---2017-11-09)
 - [[0.2.11] - 2017-11-08](#0211---2017-11-08)
 - [[0.2.10] - 2017-11-08](#0210---2017-11-08)
@@ -33,6 +30,19 @@
 
 <!-- /TOC -->
 
+## [0.2.?] - 2017-11-?
+
+**High level:**
+
+1. New WP site has EPFL look and feel
+1. Columns `installs_locked` and `updates_automatic` from source of trust are now taken into account
+
+**Low level:**
+
+1. PluginList takes into account the values from `installs_locked` and `updates_automatic`
+1. If installed, those two plugins are installed in mu-plugin (in order to forbid their removal)
+
+
 ## [0.2.13] - 2017-11-14
 
 **[PR #70](https://github.com/epfl-idevelop/jahia2wp/pull/70)**
@@ -49,19 +59,6 @@
 1. (#70) Ajout de check si un plugin est installé ou pas avant de tenter de l'installer ou de le désinstaller.
 1. (#75) removed IF EXISTS when dropping user.
 1. (#75) by-passing check_config in jahia2wp.py:clean when using option --force
-
-
-## [0.2.?] - 2017-11-?
-
-**High level:**
-
-1. New WP site has EPFL look and feel
-1. Columns `installs_locked` and `updates_automatic` from source of trust are now taken into account
-
-**Low level:**
-
-1. PluginList takes into account the values from `installs_locked` and `updates_automatic`
-1. If installed, those two plugins are installed in mu-plugin (in order to forbid their removal)
 
 
 ## [0.2.12] - 2017-11-09
