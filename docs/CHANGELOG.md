--- conflicted
+++ resolved
@@ -11,11 +11,8 @@
 
 <!-- TOC depthFrom:2 depthTo:2 orderedList:false -->
 
-<<<<<<< HEAD
-- [[0.2.6] - 2017-10-23](#026---2017-10-23)
-=======
+- [[0.2.?] - 2017-11-?](#02---2017-11-)
 - [[0.2.6] - 2017-10-31](#026---2017-10-31)
->>>>>>> abc73c95
 - [[0.2.5] - 2017-10-20](#025---2017-10-20)
 - [[0.2.4] - 2017-10-19](#024---2017-10-19)
 - [[0.2.3] - 2017-10-10](#023---2017-10-10)
@@ -26,8 +23,7 @@
 
 <!-- /TOC -->
 
-<<<<<<< HEAD
-## [0.2.6] - 2017-10-23
+## [0.2.?] - 2017-11-?
 **[PR #55](https://github.com/epfl-idevelop/jahia2wp/pull/55)**
 
 **Updated Theme from following bugfixes on repo jahiap:**
@@ -45,7 +41,7 @@
 [89](https://github.com/epfl-idevelop/jahiap/issues/89) | Séparateur gris clair en trop dans les tableaux
 [239](https://github.com/epfl-idevelop/jahiap/issues/239) | couleur de background de paragraphe manquante
 [225](https://github.com/epfl-idevelop/jahiap/issues/225) | Dans les paragraphes des pages, il manque le surlignage en couleur de cert[...]
-=======
+
 
 ## [0.2.6] - 2017-10-31
 **[PR #54](https://github.com/epfl-idevelop/jahia2wp/pull/54)**
@@ -69,7 +65,6 @@
 1. Du fait que l'on doit potentiellement remettre des options dans d'autres tables que la table "options" et que WPCLI ne permet que d'ajouter des informations dans cette dite-table, l'utilisation d'un package pip (`PyMYSQL`) pour faire les requêtes dans la DB a été faite. WPCLI n'est donc plus utilisé pour mettre les options dans la DB, tout est fait depuis le package.
 1. Pour ce qui est de la configuration spécifique des plugins, pour le moment, seule la table `options` est gérée par le code. 
 1. Les nouvelles classes créées sont utilisées pour paramétrer les plugins lors de la génération d'un site.
->>>>>>> abc73c95
 
 
 ## [0.2.5] - 2017-10-20
